--- conflicted
+++ resolved
@@ -17,8 +17,11 @@
 import java.util.TreeMap;
 import org.apache.log4j.Logger;
 import org.jppf.client.JPPFClient;
+import org.sandag.abm.accessibilities.BestTransitPathCalculator;
 import org.sandag.abm.accessibilities.BuildAccessibilities;
+import org.sandag.abm.accessibilities.StoredUtilityData;
 import org.sandag.abm.modechoice.MgraDataManager;
+import org.sandag.abm.modechoice.TazDataManager;
 import com.pb.common.calculator.MatrixDataManager;
 import com.pb.common.calculator.VariableTable;
 import com.pb.common.datafile.DataFile;
@@ -27,34 +30,11 @@
 import com.pb.common.matrix.MatrixIO32BitJvm;
 import com.pb.common.matrix.MatrixType;
 import com.pb.common.newmodel.ChoiceModelApplication;
-<<<<<<< HEAD
 import com.pb.common.util.ResourceUtil;
 // import org.sandag.abm.accessibilities.BuildAccessibilities;
 // import
 // org.sandag.abm.ctramp.HouseholdDataWriter;
 // import org.sandag.abm.ctramp.IndividualMandatoryTourFrequencyModel;
-=======
-
-import org.sandag.abm.ctramp.StopFrequencyDMU;
-import org.sandag.abm.accessibilities.AccessibilitiesTable;
-import org.sandag.abm.accessibilities.BestTransitPathCalculator;
-import org.sandag.abm.accessibilities.BuildAccessibilities;
-import org.sandag.abm.accessibilities.StoredUtilityData;
-//import org.sandag.abm.accessibilities.BuildAccessibilities;
-import org.sandag.abm.ctramp.CtrampDmuFactoryIf;
-import org.sandag.abm.ctramp.Definitions;
-import org.sandag.abm.ctramp.Household;
-import org.sandag.abm.ctramp.HouseholdDataManagerIf; // import
-// org.sandag.abm.ctramp.HouseholdDataWriter;
-// import org.sandag.abm.ctramp.IndividualMandatoryTourFrequencyModel;
-import org.sandag.abm.ctramp.MatrixDataServer;
-import org.sandag.abm.ctramp.MatrixDataServerRmi;
-import org.sandag.abm.ctramp.ModelStructure;
-import org.sandag.abm.ctramp.Person;
-import org.sandag.abm.ctramp.Tour;
-import org.sandag.abm.modechoice.MgraDataManager;
-import org.sandag.abm.modechoice.TazDataManager;
->>>>>>> 1235b184
 
 // 1.0.1 - 09/21/09 - starting point for SANDAG AB model implementation - AO
 // model
@@ -265,8 +245,8 @@
 
                     ms = new MatrixDataServerRmi(matrixServerAddress, serverPort,
                             MatrixDataServer.MATRIX_DATA_SERVER_NAME);
-                    ms.testRemote("CtrampApplication");
-                    ms.start32BitMatrixIoServer(mt, "CtrampApplication");
+                    ms.testRemote(Thread.currentThread().getName());
+                    ms.start32BitMatrixIoServer(mt);
 
                     MatrixDataManager mdm = MatrixDataManager.getInstance();
                     mdm.setMatrixDataServerObject(ms);
@@ -325,7 +305,7 @@
             stop32BitMatrixIoServer();
         } else if (ms != null)
         {
-            ms.stop32BitMatrixIoServer("CtrampApplication");
+            ms.stop32BitMatrixIoServer();
         }
 
     }
@@ -354,7 +334,6 @@
         if (restartModel == null) restartModel = "none";
         if (!restartModel.equalsIgnoreCase("none")) restartModels(householdDataManager);
 
-        
         JPPFClient jppfClient = null;
 
         boolean runPreAutoOwnershipChoiceModel = ResourceUtil.getBooleanProperty(resourceBundle,
@@ -465,12 +444,7 @@
                 logger.info("creating Accessibilities Object for UWSL.");
                 buildNonMandatoryAccessibilities(calculateLandUseAccessibilities);
             }
-<<<<<<< HEAD
-
-=======
-            
-            
->>>>>>> 1235b184
+
             // new the usual school and location choice model object
             jppfClient = new JPPFClient();
             UsualWorkSchoolLocationChoiceModel usualWorkSchoolLocationChoiceModel = new UsualWorkSchoolLocationChoiceModel(
@@ -729,10 +703,17 @@
         {
 
             aggAcc.calculateDCUtilitiesDistributed(propertyMap);
-            
-            // release the memory used to store the access-tap, tap-egress, and tap-tap utilities while calculating accessibilities for the client program
-            HashMap<String,String> rbMap = ResourceUtil.changeResourceBundleIntoHashMap(resourceBundle);
-            StoredUtilityData.getInstance( MgraDataManager.getInstance(rbMap).getMaxMgra(), MgraDataManager.getInstance(rbMap).getMaxTap(), TazDataManager.getInstance(rbMap).getMaxTaz(), BestTransitPathCalculator.NUM_ACC_EGR, BestTransitPathCalculator.NUM_PERIODS ).deallocateArrays();            
+
+            // release the memory used to store the access-tap, tap-egress, and
+            // tap-tap utilities while calculating accessibilities for the
+            // client program
+            HashMap<String, String> rbMap = ResourceUtil
+                    .changeResourceBundleIntoHashMap(resourceBundle);
+            StoredUtilityData.getInstance(MgraDataManager.getInstance(rbMap).getMaxMgra(),
+                    MgraDataManager.getInstance(rbMap).getMaxTap(),
+                    TazDataManager.getInstance(rbMap).getMaxTaz(),
+                    BestTransitPathCalculator.NUM_ACC_EGR, BestTransitPathCalculator.NUM_PERIODS)
+                    .deallocateArrays();
 
             MatrixDataManager.getInstance().clearData();
         }
