--- conflicted
+++ resolved
@@ -1,1379 +1,685 @@
-<<<<<<< HEAD
-package org.sandag.abm.ctramp;
-
-import java.io.Serializable;
-import java.util.Arrays;
-import java.util.HashMap;
-import java.util.Random;
-import org.apache.log4j.Logger;
-import org.sandag.abm.accessibilities.BuildAccessibilities;
-import org.sandag.abm.modechoice.MgraDataManager;
-import com.pb.common.calculator.VariableTable;
-import com.pb.common.newmodel.ChoiceModelApplication;
-
-public class WorkLocationChoiceModel
-        implements Serializable
-{
-
-    private transient Logger           logger                         = Logger.getLogger(MandatoryDestChoiceModel.class);
-    private transient Logger           dcManLogger                    = Logger.getLogger("tourDcMan");
-
-    // this constant used as a dimension for saving distance and logsums for
-    // alternatives in samples
-    private static final int           MAXIMUM_SOA_ALTS_FOR_ANY_MODEL = 200;
-
-    private static final int           DC_DATA_SHEET                  = 0;
-    private static final int           DC_WORK_AT_HOME_SHEET          = 1;
-
-    // private TazDataManager tazs;
-    private MgraDataManager            mgraManager;
-    private DestChoiceSize             dcSizeObj;
-
-    private DestChoiceTwoStageModelDMU dcTwoStageDmuObject;
-
-    private DestChoiceTwoStageModel    dcTwoStageModelObject;
-    private TourModeChoiceModel        mcModel;
-
-    private String[]                   segmentNameList;
-    private HashMap<Integer, Integer>  workOccupValueSegmentIndexMap;
-
-    private int[]                      dcModelIndices;
-
-    // A ChoiceModelApplication object and modeAltsAvailable[] is needed for
-    // each purpose
-    private ChoiceModelApplication[]   locationChoiceModels;
-    private ChoiceModelApplication     locationChoiceModel;
-    private ChoiceModelApplication     worksAtHomeModel;
-
-    private boolean[]                  dcModelAltsAvailable;
-    private int[]                      dcModelAltsSample;
-    private int[]                      dcModelSampleValues;
-
-    private int[]                      uecSheetIndices;
-
-    int                                origMgra;
-
-    private int                        modelIndex;
-
-    private double[]                   sampleAlternativeDistances;
-    private double[]                   sampleAlternativeLogsums;
-
-    private BuildAccessibilities       aggAcc;
-
-    private double[]                   mgraDistanceArray;
-
-    private int                        soaSampleSize;
-
-    private long                       soaRunTime;
-
-    public WorkLocationChoiceModel(int index, HashMap<String, String> propertyMap,
-            DestChoiceSize dcSizeObj, BuildAccessibilities aggAcc, String dcUecFileName,
-            String soaUecFile, int soaSampleSize, String modeChoiceUecFile,
-            CtrampDmuFactoryIf dmuFactory, TourModeChoiceModel mcModel, double[][][] workSizeProbs,
-            double[][][] workTazDistProbs)
-    {
-
-        this.aggAcc = aggAcc;
-        this.dcSizeObj = dcSizeObj;
-        this.mcModel = mcModel;
-        this.soaSampleSize = soaSampleSize;
-
-        modelIndex = index;
-
-        mgraManager = MgraDataManager.getInstance();
-
-        dcTwoStageDmuObject = dmuFactory.getDestChoiceSoaTwoStageDMU();
-        dcTwoStageDmuObject.setAggAcc(this.aggAcc);
-
-        dcTwoStageModelObject = new DestChoiceTwoStageModel(propertyMap, soaSampleSize);
-        dcTwoStageModelObject.setTazDistProbs(workTazDistProbs);
-        dcTwoStageModelObject.setMgraSizeProbs(workSizeProbs);
-
-        sampleAlternativeDistances = new double[MAXIMUM_SOA_ALTS_FOR_ANY_MODEL];
-        sampleAlternativeLogsums = new double[MAXIMUM_SOA_ALTS_FOR_ANY_MODEL];
-
-        workOccupValueSegmentIndexMap = aggAcc.getWorkOccupValueIndexMap();
-
-    }
-
-    public void setupWorkSegments(int[] myUecSheetIndices, int[] mySoaUecSheetIndices)
-    {
-        uecSheetIndices = myUecSheetIndices;
-        segmentNameList = aggAcc.getWorkSegmentNameList();
-    }
-
-    public void setupDestChoiceModelArrays(HashMap<String, String> propertyMap,
-            String dcUecFileName, String soaUecFile, int soaSampleSize)
-    {
-
-        // create the works-at-home ChoiceModelApplication object
-        worksAtHomeModel = new ChoiceModelApplication(dcUecFileName, DC_WORK_AT_HOME_SHEET,
-                DC_DATA_SHEET, propertyMap, (VariableTable) dcTwoStageDmuObject);
-
-        // create a lookup array to map purpose index to model index
-        dcModelIndices = new int[uecSheetIndices.length];
-
-        // get a set of unique model sheet numbers so that we can create
-        // ChoiceModelApplication objects once for each model sheet used
-        // also create a HashMap to relate size segment index to SOA Model
-        // objects
-        HashMap<Integer, Integer> modelIndexMap = new HashMap<Integer, Integer>();
-        int dcModelIndex = 0;
-        int dcSegmentIndex = 0;
-        for (int uecIndex : uecSheetIndices)
-        {
-            // if the uec sheet for the model segment is not in the map, add it,
-            // otherwise, get it from the map
-            if (!modelIndexMap.containsKey(uecIndex))
-            {
-                modelIndexMap.put(uecIndex, dcModelIndex);
-                dcModelIndices[dcSegmentIndex] = dcModelIndex++;
-            } else
-            {
-                dcModelIndices[dcSegmentIndex] = modelIndexMap.get(uecIndex);
-            }
-
-            dcSegmentIndex++;
-        }
-        // the value of dcModelIndex is the number of ChoiceModelApplication
-        // objects to create
-        // the modelIndexMap keys are the uec sheets to use in building
-        // ChoiceModelApplication objects
-
-        locationChoiceModels = new ChoiceModelApplication[modelIndexMap.size()];
-
-        int i = 0;
-        for (int uecIndex : modelIndexMap.keySet())
-        {
-
-            int modelIndex = -1;
-            try
-            {
-                modelIndex = modelIndexMap.get(uecIndex);
-                locationChoiceModels[modelIndex] = new ChoiceModelApplication(dcUecFileName,
-                        uecIndex, DC_DATA_SHEET, propertyMap, (VariableTable) dcTwoStageDmuObject);
-            } catch (RuntimeException e)
-            {
-                logger.error(String
-                        .format("exception caught setting up DC ChoiceModelApplication[%d] for modelIndex=%d of %d models",
-                                i, modelIndex, modelIndexMap.size()));
-                logger.fatal("Exception caught:", e);
-                logger.fatal("Throwing new RuntimeException() to terminate.");
-                throw new RuntimeException();
-            }
-
-        }
-
-        dcModelAltsAvailable = new boolean[soaSampleSize + 1];
-        dcModelAltsSample = new int[soaSampleSize + 1];
-        dcModelSampleValues = new int[soaSampleSize];
-
-        mgraDistanceArray = new double[mgraManager.getMaxMgra() + 1];
-
-    }
-
-    public boolean applyWorkLocationChoice(Household hh)
-    {
-    	boolean result=true;
-
-        if (hh.getDebugChoiceModels())
-        {
-            String label = String.format("Pre Work Location Choice HHId=%d Object", hh.getHhId());
-            hh.logHouseholdObject(label, dcManLogger);
-        }
-
-        // declare these variables here so their values can be logged if a
-        // RuntimeException occurs.
-        int i = -1;
-        int occupSegmentIndex = -1;
-        int occup = -1;
-        String occupSegmentName = "";
-
-        int homeMgra = hh.getHhMgra();
-        Person[] persons = hh.getPersons();
-
-        int tourNum = 0;
-        for (i = 1; i < persons.length; i++)
-        {
-
-            Person p = persons[i];
-
-            // skip person if they are not a worker
-            if (p.getPersonIsWorker() != 1)
-            {
-                p.setWorkLocationSegmentIndex(-1);
-                p.setWorkLocation(0);
-                p.setWorkLocDistance(0);
-                p.setWorkLocLogsum(-999);
-                continue;
-            }
-
-            // skip person if their work at home choice was work in the home
-            // (alternative 2 in choice model)
-            int worksAtHomeChoice = selectWorksAtHomeChoice(dcTwoStageDmuObject, hh, p);
-            if (worksAtHomeChoice == ModelStructure.WORKS_AT_HOME_ALTERNATUVE_INDEX)
-            {
-                p.setWorkLocationSegmentIndex(ModelStructure.WORKS_AT_HOME_LOCATION_INDICATOR);
-                p.setWorkLocation(ModelStructure.WORKS_AT_HOME_LOCATION_INDICATOR);
-                p.setWorkLocDistance(0);
-                p.setWorkLocLogsum(-999);
-                continue;
-            }
-
-            // save person information in decision maker label, and log person
-            // object
-            if (hh.getDebugChoiceModels())
-            {
-                String decisionMakerLabel = String.format("HH=%d, PersonNum=%d, PersonType=%s", p
-                        .getHouseholdObject().getHhId(), p.getPersonNum(), p.getPersonType());
-                hh.logPersonObject(decisionMakerLabel, dcManLogger, p);
-            }
-
-            double[] results = null;
-            int modelIndex = 0;
-            try
-            {
-
-                origMgra = homeMgra;
-
-                occup = p.getPersPecasOccup();
-                occupSegmentIndex = workOccupValueSegmentIndexMap.get(occup);
-                occupSegmentName = segmentNameList[occupSegmentIndex];
-
-                p.setWorkLocationSegmentIndex(occupSegmentIndex);
-
-                // update the DC dmuObject for this person
-                dcTwoStageDmuObject.setHouseholdObject(hh);
-                dcTwoStageDmuObject.setPersonObject(p);
-                dcTwoStageDmuObject.setDmuIndexValues(hh.getHhId(), homeMgra, origMgra, 0);
-
-                double[] homeMgraSizeArray = dcSizeObj.getDcSizeArray()[occupSegmentIndex];
-                mcModel.getAnmSkimCalculator().getAmPkSkimDistancesFromMgra(homeMgra,
-                        mgraDistanceArray);
-
-                // set size array for the tour segment and distance array from
-                // the home mgra to all destinaion mgras.
-                dcTwoStageDmuObject.setMgraSizeArray(homeMgraSizeArray);
-                dcTwoStageDmuObject.setMgraDistanceArray(mgraDistanceArray);
-
-                modelIndex = dcModelIndices[occupSegmentIndex];
-                locationChoiceModel = locationChoiceModels[modelIndex];
-
-                // get the work location alternative chosen from the sample
-                results = selectLocationFromSampleOfAlternatives("work", -1, p, occupSegmentName,
-                        occupSegmentIndex, tourNum++, homeMgraSizeArray, mgraDistanceArray);
-                
-                soaRunTime += dcTwoStageModelObject.getSoaRunTime();
-
-            } catch (RuntimeException e)
-            {
-                logger.fatal(String
-                        .format("Exception caught in dcModel selecting location for i=%d, hh.hhid=%d, person i=%d, in work location choice, modelIndex=%d, occup=%d, segmentIndex=%d, segmentName=%s",
-                                i, hh.getHhId(), i, modelIndex, occup, occupSegmentIndex,
-                                occupSegmentName));
-                logger.fatal("Exception caught:", e);
-                logger.fatal("Throwing new RuntimeException() to terminate.");
-                throw new RuntimeException();
-            }
-
-            p.setWorkLocation((int) results[0]);
-            p.setWorkLocDistance((float) results[1]);
-            p.setWorkLocLogsum((float) results[2]);
-            
-            if(p.getWorkLocationSegmentIndex()>-1 && p.getWorkLocation()==0){
-            	logger.error("***********************************************************************************************************************************");
-            	logger.error("!!!!!!!Worker in worksegmetn "+p.getWorkLocationSegmentIndex()+" can't find a work location!!!!!  RESTART Work location choice!!!!");
-            	result=false;
-            }
-
-        }
-        return result;
-
-    }
-
-    /**
-     * 
-     * @return an array with chosen mgra, distance to chosen mgra, and logsum to
-     *         chosen mgra.
-     */
-    private double[] selectLocationFromSampleOfAlternatives(String segmentType,
-            int segmentTypeIndex, Person person, String segmentName, int sizeSegmentIndex,
-            int tourNum, double[] homeMgraSizeArray, double[] homeMgraDistanceArray)
-    {
-    	
-        // set tour origin taz/subzone and start/end times for calculating mode
-        // choice logsum
-        Logger modelLogger = dcManLogger;
-
-        Household household = person.getHouseholdObject();
-
-        // get sample of locations and correction factors for sample using the
-        // alternate method
-        // for work location, the sizeSegmentType INdex and sizeSegmentIndex are
-        // the same values.
-        dcTwoStageModelObject.chooseSample(household.getHhTaz(), sizeSegmentIndex,
-                sizeSegmentIndex, soaSampleSize, household.getHhRandom(),
-                household.getDebugChoiceModels());
-        int[] finalSample = dcTwoStageModelObject.getUniqueSampleMgras();
-        double[] sampleCorrectionFactors = dcTwoStageModelObject
-                .getUniqueSampleMgraCorrectionFactors();
-        int numUniqueAlts = dcTwoStageModelObject.getNumberofUniqueMgrasInSample();
-
-        Arrays.fill(dcModelAltsAvailable, false);
-        Arrays.fill(dcModelAltsSample, 0);
-        Arrays.fill(dcModelSampleValues, 999999);
-
-        // set sample of alternatives correction factors used in destination
-        // choice utility for the sampled alternatives.
-        dcTwoStageDmuObject.setDcSoaCorrections(sampleCorrectionFactors);
-
-        // for the destination mgras in the sample, compute mc logsums and save
-        // in dmuObject.
-        // also save correction factor and set availability and sample value for
-        // the
-        // sample alternative to true. 1, respectively.
-        for (int i = 0; i < numUniqueAlts; i++)
-        {
-
-            int destMgra = finalSample[i];
-            dcModelSampleValues[i] = finalSample[i];
-
-            // set logsum value in DC dmuObject for the logsum index, sampled
-            // zone and subzone.
-            double logsum = getModeChoiceLogsum(household, person, destMgra, segmentTypeIndex);
-            dcTwoStageDmuObject.setMcLogsum(i, logsum);
-
-            sampleAlternativeLogsums[i] = logsum;
-            sampleAlternativeDistances[i] = homeMgraDistanceArray[finalSample[i]];
-
-            // set availaibility and sample values for the purpose, dcAlt.
-            dcModelAltsAvailable[i + 1] = true;
-            dcModelAltsSample[i + 1] = 1;
-
-        }
-
-        dcTwoStageDmuObject.setSampleArray(dcModelSampleValues);
-
-        // log headers to traceLogger if the person making the destination
-        // choice is
-        // from a household requesting trace information
-        String choiceModelDescription = "";
-        String decisionMakerLabel = "";
-        String loggingHeader = "";
-        if (household.getDebugChoiceModels())
-        {
-            // null tour means the DC is a mandatory usual location choice
-            choiceModelDescription = String.format(
-                    "Usual %s Location Choice Model for: Segment=%s", segmentType, segmentName);
-            decisionMakerLabel = String.format("HH=%d, PersonNum=%d, PersonType=%s, TourNum=%d",
-                    person.getHouseholdObject().getHhId(), person.getPersonNum(),
-                    person.getPersonType(), tourNum);
-
-            modelLogger.info(" ");
-            modelLogger
-                    .info("++++++++++++++++++++++++++++++++++++++++++++++++++++++++++++++++++++++++++++++++++++++++++++++++");
-            modelLogger.info("Usual " + segmentType + " Location Choice Model for: Segment="
-                    + segmentName + ", Person Num: " + person.getPersonNum() + ", Person Type: "
-                    + person.getPersonType() + ", TourNum=" + tourNum);
-
-            loggingHeader = String.format("%s for %s", choiceModelDescription, decisionMakerLabel);
-
-            locationChoiceModel.choiceModelUtilityTraceLoggerHeading(choiceModelDescription,
-                    decisionMakerLabel);
-
-        }
-
-        // compute destination choice proportions and choose alternative
-        locationChoiceModel.computeUtilities(dcTwoStageDmuObject,
-                dcTwoStageDmuObject.getDmuIndexValues(), dcModelAltsAvailable, dcModelAltsSample);
-
-        Random hhRandom = household.getHhRandom();
-        int randomCount = household.getHhRandomCount();
-        double rn = hhRandom.nextDouble();
-
-        // if the choice model has at least one available alternative, make
-        // choice.
-        int chosen = -1;
-        if (locationChoiceModel.getAvailabilityCount() > 0)
-        {
-            try
-            {
-                chosen = locationChoiceModel.getChoiceResult(rn);
-            } catch (Exception e)
-            {
-            }
-        } else
-        {
-            logger.error(String
-                    .format("Exception caught for HHID=%d, PersonNum=%d, no available %s destination choice alternatives to choose from in choiceModelApplication.",
-                            dcTwoStageDmuObject.getHouseholdObject().getHhId(), dcTwoStageDmuObject
-                                    .getPersonObject().getPersonNum(), segmentName));
-        }
-
-        if (household.getDebugChoiceModels() || chosen <= 0)
-        {
-
-            double[] utilities = locationChoiceModel.getUtilities();
-            double[] probabilities = locationChoiceModel.getProbabilities();
-            boolean[] availabilities = locationChoiceModel.getAvailabilities();
-
-            String personTypeString = person.getPersonType();
-            int personNum = person.getPersonNum();
-
-            modelLogger.info("Person num: " + personNum + ", Person type: " + personTypeString);
-            modelLogger
-                    .info("Alternative             Availability           Utility       Probability           CumProb");
-            modelLogger
-                    .info("--------------------- --------------    --------------    --------------    --------------");
-
-            double cumProb = 0.0;
-            for (int j = 0; j < finalSample.length; j++)
-            {
-                int alt = finalSample[j];
-                cumProb += probabilities[j];
-                String altString = String.format("j=%d, mgra=%d", j, alt);
-                modelLogger.info(String.format("%-21s%15s%18.6e%18.6e%18.6e", altString,
-                        availabilities[j + 1], utilities[j], probabilities[j], cumProb));
-            }
-
-            modelLogger.info(" ");
-            String altString = String.format("j=%d, mgra=%d", chosen - 1, finalSample[chosen - 1]);
-            modelLogger.info(String.format("Choice: %s with rn=%.8f, randomCount=%d", altString,
-                    rn, randomCount));
-
-            modelLogger
-                    .info("++++++++++++++++++++++++++++++++++++++++++++++++++++++++++++++++++++++++++++++++++++++++++++++++");
-            modelLogger.info(" ");
-
-            locationChoiceModel.logAlternativesInfo(choiceModelDescription, decisionMakerLabel);
-            locationChoiceModel.logSelectionInfo(choiceModelDescription, decisionMakerLabel, rn,
-                    chosen);
-
-            // write UEC calculation results to separate model specific log file
-            locationChoiceModel.logUECResults(modelLogger, loggingHeader);
-
-            if (chosen < 0)
-            {
-                logger.error(String
-                        .format("Exception caught for HHID=%d, PersonNum=%d, workSegment=%d, no available %s destination choice alternatives to choose from in ChoiceModelApplication.",
-                                dcTwoStageDmuObject.getHouseholdObject().getHhId(),
-                                dcTwoStageDmuObject.getPersonObject().getPersonNum(), segmentName));
-                throw new RuntimeException();
-            }
-
-       }
-
-        double[] returnArray = new double[3];
-
-        returnArray[0] = finalSample[chosen - 1];
-        returnArray[1] = sampleAlternativeDistances[chosen - 1];
-        returnArray[2] = sampleAlternativeLogsums[chosen - 1];
-
-        return returnArray;
-
-    }
-
-    private int selectWorksAtHomeChoice(DestChoiceTwoStageModelDMU dcTwoStageDmuObject,
-            Household household, Person person)
-    {
-
-        // set tour origin taz/subzone and start/end times for calculating mode
-        // choice logsum
-        Logger modelLogger = dcManLogger;
-
-        dcTwoStageDmuObject.setHouseholdObject(household);
-        dcTwoStageDmuObject.setPersonObject(person);
-        dcTwoStageDmuObject.setDmuIndexValues(household.getHhId(), household.getHhMgra(), origMgra,
-                0);
-
-        double accessibility = aggAcc.getAccessibilitiesTableObject().getAggregateAccessibility(
-                "totEmp", household.getHhMgra());
-        dcTwoStageDmuObject.setWorkAccessibility(accessibility);
-
-        // log headers to traceLogger if the person making the destination
-        // choice is
-        // from a household requesting trace information
-        String choiceModelDescription = "";
-        String decisionMakerLabel = "";
-        String loggingHeader = "";
-        if (household.getDebugChoiceModels())
-        {
-
-            // null tour means the DC is a mandatory usual location choice
-            choiceModelDescription = String.format("Usual Work Location Is At Home Choice Model");
-            decisionMakerLabel = String.format("HH=%d, PersonNum=%d, PersonType=%s", person
-                    .getHouseholdObject().getHhId(), person.getPersonNum(), person.getPersonType());
-
-            modelLogger.info(" ");
-            modelLogger
-                    .info("++++++++++++++++++++++++++++++++++++++++++++++++++++++++++++++++++++++++++++++++++++++++++++++++");
-            modelLogger.info("Usual Work Location Is At Home Choice Model: Person Num: "
-                    + person.getPersonNum() + ", Person Type: " + person.getPersonType());
-
-            loggingHeader = String.format("%s for %s", choiceModelDescription, decisionMakerLabel);
-
-            worksAtHomeModel.choiceModelUtilityTraceLoggerHeading(choiceModelDescription,
-                    decisionMakerLabel);
-
-        }
-
-        // compute destination choice proportions and choose alternative
-        float logsum = (float) worksAtHomeModel.computeUtilities(dcTwoStageDmuObject,
-                dcTwoStageDmuObject.getDmuIndexValues());
-        person.setWorksFromHomeLogsum(logsum);
-
-        Random hhRandom = household.getHhRandom();
-        int randomCount = household.getHhRandomCount();
-        double rn = hhRandom.nextDouble();
-
-        // if the choice model has at least one available alternative, make
-        // choice.
-        int chosen = -1;
-        if (worksAtHomeModel.getAvailabilityCount() > 0)
-        {
-            chosen = worksAtHomeModel.getChoiceResult(rn);
-        }
-
-        // write choice model alternative info to log file
-        if (household.getDebugChoiceModels() || chosen < 0)
-        {
-
-            double[] utilities = worksAtHomeModel.getUtilities();
-            double[] probabilities = worksAtHomeModel.getProbabilities();
-            boolean[] availabilities = worksAtHomeModel.getAvailabilities();
-
-            String[] altNames = worksAtHomeModel.getAlternativeNames();
-
-            String personTypeString = person.getPersonType();
-            int personNum = person.getPersonNum();
-
-            modelLogger.info("Person num: " + personNum + ", Person type: " + personTypeString);
-            modelLogger
-                    .info("Alternative             Availability           Utility       Probability           CumProb");
-            modelLogger
-                    .info("--------------------- --------------    --------------    --------------    --------------");
-
-            double cumProb = 0.0;
-            for (int j = 0; j < utilities.length; j++)
-            {
-                cumProb += probabilities[j];
-                String altString = String.format("%d, %s", j + 1, altNames[j]);
-                modelLogger.info(String.format("%-21s%15s%18.6e%18.6e%18.6e", altString,
-                        availabilities[j + 1], utilities[j], probabilities[j], cumProb));
-            }
-
-            modelLogger.info(" ");
-            String altString = String.format("j=%d, alt=%s", chosen,
-                    (chosen < 0 ? "N/A, no available alternatives" : altNames[chosen - 1]));
-            modelLogger.info(String.format("Choice: %s, with rn=%.8f, randomCount=%d", altString,
-                    rn, randomCount));
-
-            modelLogger
-                    .info("++++++++++++++++++++++++++++++++++++++++++++++++++++++++++++++++++++++++++++++++++++++++++++++++");
-            modelLogger.info(" ");
-
-            worksAtHomeModel.logAlternativesInfo(choiceModelDescription, decisionMakerLabel);
-            worksAtHomeModel.logSelectionInfo(choiceModelDescription, decisionMakerLabel, rn,
-                    chosen);
-
-            // write UEC calculation results to separate model specific log file
-            worksAtHomeModel.logUECResults(modelLogger, loggingHeader);
-
-        }
-
-        if (chosen < 0)
-        {
-            logger.error(String
-                    .format("Exception caught for HHID=%d, PersonNum=%d, no available works at home alternatives to choose from in choiceModelApplication.",
-                            dcTwoStageDmuObject.getHouseholdObject().getHhId(), dcTwoStageDmuObject
-                                    .getPersonObject().getPersonNum()));
-            throw new RuntimeException();
-        }
-
-        return chosen;
-
-    }
-
-    private double getModeChoiceLogsum(Household household, Person person, int sampleDestMgra,
-            int segmentTypeIndex)
-    {
-
-        int purposeIndex = 0;
-        String purpose = "";
-        if (segmentTypeIndex < 0)
-        {
-            purposeIndex = ModelStructure.WORK_PRIMARY_PURPOSE_INDEX;
-            purpose = ModelStructure.WORK_PRIMARY_PURPOSE_NAME;
-        } else if (segmentTypeIndex == BuildAccessibilities.PRESCHOOL_ALT_INDEX)
-        {
-            purposeIndex = ModelStructure.SCHOOL_PRIMARY_PURPOSE_INDEX;
-            purpose = ModelStructure.SCHOOL_PRIMARY_PURPOSE_NAME;
-        } else if (segmentTypeIndex == BuildAccessibilities.GRADE_SCHOOL_ALT_INDEX)
-        {
-            purposeIndex = ModelStructure.SCHOOL_PRIMARY_PURPOSE_INDEX;
-            purpose = ModelStructure.SCHOOL_PRIMARY_PURPOSE_NAME;
-        } else if (segmentTypeIndex == BuildAccessibilities.HIGH_SCHOOL_ALT_INDEX)
-        {
-            purposeIndex = ModelStructure.SCHOOL_PRIMARY_PURPOSE_INDEX;
-            purpose = ModelStructure.SCHOOL_PRIMARY_PURPOSE_NAME;
-        } else if (segmentTypeIndex == BuildAccessibilities.UNIV_TYPICAL_ALT_INDEX)
-        {
-            purposeIndex = ModelStructure.UNIVERSITY_PRIMARY_PURPOSE_INDEX;
-            purpose = ModelStructure.UNIVERSITY_PRIMARY_PURPOSE_NAME;
-        } else if (segmentTypeIndex == BuildAccessibilities.UNIV_NONTYPICAL_ALT_INDEX)
-        {
-            purposeIndex = ModelStructure.UNIVERSITY_PRIMARY_PURPOSE_INDEX;
-            purpose = ModelStructure.UNIVERSITY_PRIMARY_PURPOSE_NAME;
-        }
-
-        // create a temporary tour to use to calculate mode choice logsum
-        Tour mcLogsumTour = new Tour(person, 0, purposeIndex);
-        mcLogsumTour.setTourPurpose(purpose);
-        mcLogsumTour.setTourOrigMgra(household.getHhMgra());
-        mcLogsumTour.setTourDestMgra(sampleDestMgra);
-        mcLogsumTour.setTourDepartPeriod(Person.DEFAULT_MANDATORY_START_PERIOD);
-        mcLogsumTour.setTourArrivePeriod(Person.DEFAULT_MANDATORY_END_PERIOD);
-
-        String choiceModelDescription = "";
-        String decisionMakerLabel = "";
-
-        if (household.getDebugChoiceModels())
-        {
-            dcManLogger.info("");
-            dcManLogger.info("");
-            choiceModelDescription = "location choice logsum for segmentTypeIndex="
-                    + segmentTypeIndex + ", temp tour PurposeIndex=" + purposeIndex;
-            decisionMakerLabel = "HHID: " + household.getHhId() + ", PersNum: "
-                    + person.getPersonNum();
-            household.logPersonObject(choiceModelDescription + ", " + decisionMakerLabel,
-                    dcManLogger, person);
-        }
-
-        double logsum = -1;
-        try
-        {
-            logsum = mcModel.getModeChoiceLogsum(household, person, mcLogsumTour, dcManLogger,
-                    choiceModelDescription, decisionMakerLabel);
-        } catch (Exception e)
-        {
-            choiceModelDescription = "location choice logsum for segmentTypeIndex="
-                    + segmentTypeIndex + ", temp tour PurposeIndex=" + purposeIndex;
-            decisionMakerLabel = "HHID: " + household.getHhId() + ", PersNum: "
-                    + person.getPersonNum();
-            logger.fatal("exception caught calculating ModeChoiceLogsum for usual work/school location choice.");
-            logger.fatal("choiceModelDescription = " + choiceModelDescription);
-            logger.fatal("decisionMakerLabel = " + decisionMakerLabel);
-            e.printStackTrace();
-            System.exit(-1);
-        }
-
-        return logsum;
-    }
-
-    public int getModelIndex()
-    {
-        return modelIndex;
-    }
-
-    public void setDcSizeObject(DestChoiceSize dcSizeObj)
-    {
-        this.dcSizeObj = dcSizeObj;
-    }
-
-    public long getSoaRunTime()
-    {
-        return soaRunTime;
-    }
-
-    public void resetSoaRunTime()
-    {
-        soaRunTime = 0;
-    }
-
-=======
-package org.sandag.abm.ctramp;
-
-import java.io.Serializable;
-import java.util.Arrays;
-import java.util.HashMap;
-import java.util.Random;
-import org.apache.log4j.Logger;
-import org.sandag.abm.accessibilities.BuildAccessibilities;
-import org.sandag.abm.modechoice.MgraDataManager;
-import com.pb.common.calculator.VariableTable;
-import com.pb.common.newmodel.ChoiceModelApplication;
-
-public class WorkLocationChoiceModel
-        implements Serializable
-{
-
-    private transient Logger           logger                         = Logger.getLogger(MandatoryDestChoiceModel.class);
-    private transient Logger           dcManLogger                    = Logger.getLogger("tourDcMan");
-
-    // this constant used as a dimension for saving distance and logsums for
-    // alternatives in samples
-    private static final int           MAXIMUM_SOA_ALTS_FOR_ANY_MODEL = 200;
-
-    private static final int           DC_DATA_SHEET                  = 0;
-    private static final int           DC_WORK_AT_HOME_SHEET          = 1;
-
-    // private TazDataManager tazs;
-    private MgraDataManager            mgraManager;
-    private DestChoiceSize             dcSizeObj;
-
-    private DestChoiceTwoStageModelDMU dcTwoStageDmuObject;
-
-    private DestChoiceTwoStageModel    dcTwoStageModelObject;
-    private TourModeChoiceModel        mcModel;
-
-    private String[]                   segmentNameList;
-    private HashMap<Integer, Integer>  workOccupValueSegmentIndexMap;
-
-    private int[]                      dcModelIndices;
-
-    // A ChoiceModelApplication object and modeAltsAvailable[] is needed for
-    // each purpose
-    private ChoiceModelApplication[]   locationChoiceModels;
-    private ChoiceModelApplication     locationChoiceModel;
-    private ChoiceModelApplication     worksAtHomeModel;
-
-    private boolean[]                  dcModelAltsAvailable;
-    private int[]                      dcModelAltsSample;
-    private int[]                      dcModelSampleValues;
-
-    private int[]                      uecSheetIndices;
-
-    int                                origMgra;
-
-    private int                        modelIndex;
-
-    private double[]                   sampleAlternativeDistances;
-    private double[]                   sampleAlternativeLogsums;
-
-    private BuildAccessibilities       aggAcc;
-
-    private double[]                   mgraDistanceArray;
-
-    private int                        soaSampleSize;
-
-    private long                       soaRunTime;
-
-    public WorkLocationChoiceModel(int index, HashMap<String, String> propertyMap,
-            DestChoiceSize dcSizeObj, BuildAccessibilities aggAcc, String dcUecFileName,
-            String soaUecFile, int soaSampleSize, String modeChoiceUecFile,
-            CtrampDmuFactoryIf dmuFactory, TourModeChoiceModel mcModel, double[][][] workSizeProbs,
-            double[][][] workTazDistProbs)
-    {
-
-        this.aggAcc = aggAcc;
-        this.dcSizeObj = dcSizeObj;
-        this.mcModel = mcModel;
-        this.soaSampleSize = soaSampleSize;
-
-        modelIndex = index;
-
-        mgraManager = MgraDataManager.getInstance();
-
-        dcTwoStageDmuObject = dmuFactory.getDestChoiceSoaTwoStageDMU();
-        dcTwoStageDmuObject.setAggAcc(this.aggAcc);
-
-        dcTwoStageModelObject = new DestChoiceTwoStageModel(propertyMap, soaSampleSize);
-        dcTwoStageModelObject.setTazDistProbs(workTazDistProbs);
-        dcTwoStageModelObject.setMgraSizeProbs(workSizeProbs);
-
-        sampleAlternativeDistances = new double[MAXIMUM_SOA_ALTS_FOR_ANY_MODEL];
-        sampleAlternativeLogsums = new double[MAXIMUM_SOA_ALTS_FOR_ANY_MODEL];
-
-        workOccupValueSegmentIndexMap = aggAcc.getWorkOccupValueIndexMap();
-
-    }
-
-    public void setupWorkSegments(int[] myUecSheetIndices, int[] mySoaUecSheetIndices)
-    {
-        uecSheetIndices = myUecSheetIndices;
-        segmentNameList = aggAcc.getWorkSegmentNameList();
-    }
-
-    public void setupDestChoiceModelArrays(HashMap<String, String> propertyMap,
-            String dcUecFileName, String soaUecFile, int soaSampleSize)
-    {
-
-        // create the works-at-home ChoiceModelApplication object
-        worksAtHomeModel = new ChoiceModelApplication(dcUecFileName, DC_WORK_AT_HOME_SHEET,
-                DC_DATA_SHEET, propertyMap, (VariableTable) dcTwoStageDmuObject);
-
-        // create a lookup array to map purpose index to model index
-        dcModelIndices = new int[uecSheetIndices.length];
-
-        // get a set of unique model sheet numbers so that we can create
-        // ChoiceModelApplication objects once for each model sheet used
-        // also create a HashMap to relate size segment index to SOA Model
-        // objects
-        HashMap<Integer, Integer> modelIndexMap = new HashMap<Integer, Integer>();
-        int dcModelIndex = 0;
-        int dcSegmentIndex = 0;
-        for (int uecIndex : uecSheetIndices)
-        {
-            // if the uec sheet for the model segment is not in the map, add it,
-            // otherwise, get it from the map
-            if (!modelIndexMap.containsKey(uecIndex))
-            {
-                modelIndexMap.put(uecIndex, dcModelIndex);
-                dcModelIndices[dcSegmentIndex] = dcModelIndex++;
-            } else
-            {
-                dcModelIndices[dcSegmentIndex] = modelIndexMap.get(uecIndex);
-            }
-
-            dcSegmentIndex++;
-        }
-        // the value of dcModelIndex is the number of ChoiceModelApplication
-        // objects to create
-        // the modelIndexMap keys are the uec sheets to use in building
-        // ChoiceModelApplication objects
-
-        locationChoiceModels = new ChoiceModelApplication[modelIndexMap.size()];
-
-        int i = 0;
-        for (int uecIndex : modelIndexMap.keySet())
-        {
-
-            int modelIndex = -1;
-            try
-            {
-                modelIndex = modelIndexMap.get(uecIndex);
-                locationChoiceModels[modelIndex] = new ChoiceModelApplication(dcUecFileName,
-                        uecIndex, DC_DATA_SHEET, propertyMap, (VariableTable) dcTwoStageDmuObject);
-            } catch (RuntimeException e)
-            {
-                logger.error(String
-                        .format("exception caught setting up DC ChoiceModelApplication[%d] for modelIndex=%d of %d models",
-                                i, modelIndex, modelIndexMap.size()));
-                logger.fatal("Exception caught:", e);
-                logger.fatal("Throwing new RuntimeException() to terminate.");
-                throw new RuntimeException();
-            }
-
-        }
-
-        dcModelAltsAvailable = new boolean[soaSampleSize + 1];
-        dcModelAltsSample = new int[soaSampleSize + 1];
-        dcModelSampleValues = new int[soaSampleSize];
-
-        mgraDistanceArray = new double[mgraManager.getMaxMgra() + 1];
-
-    }
-
-    public void applyWorkLocationChoice(Household hh)
-    {
-
-        if (hh.getDebugChoiceModels())
-        {
-            String label = String.format("Pre Work Location Choice HHId=%d Object", hh.getHhId());
-            hh.logHouseholdObject(label, dcManLogger);
-        }
-
-        // declare these variables here so their values can be logged if a
-        // RuntimeException occurs.
-        int i = -1;
-        int occupSegmentIndex = -1;
-        int occup = -1;
-        String occupSegmentName = "";
-
-        int homeMgra = hh.getHhMgra();
-        Person[] persons = hh.getPersons();
-
-        int tourNum = 0;
-        for (i = 1; i < persons.length; i++)
-        {
-
-            Person p = persons[i];
-
-            // skip person if they are not a worker
-            if (p.getPersonIsWorker() != 1)
-            {
-                p.setWorkLocationSegmentIndex(-1);
-                p.setWorkLocation(0);
-                p.setWorkLocDistance(0);
-                p.setWorkLocLogsum(-999);
-                continue;
-            }
-
-            // skip person if their work at home choice was work in the home
-            // (alternative 2 in choice model)
-            int worksAtHomeChoice = selectWorksAtHomeChoice(dcTwoStageDmuObject, hh, p);
-            if (worksAtHomeChoice == ModelStructure.WORKS_AT_HOME_ALTERNATUVE_INDEX)
-            {
-                p.setWorkLocationSegmentIndex(ModelStructure.WORKS_AT_HOME_LOCATION_INDICATOR);
-                p.setWorkLocation(ModelStructure.WORKS_AT_HOME_LOCATION_INDICATOR);
-                p.setWorkLocDistance(0);
-                p.setWorkLocLogsum(-999);
-                continue;
-            }
-
-            // save person information in decision maker label, and log person
-            // object
-            if (hh.getDebugChoiceModels())
-            {
-                String decisionMakerLabel = String.format("HH=%d, PersonNum=%d, PersonType=%s", p
-                        .getHouseholdObject().getHhId(), p.getPersonNum(), p.getPersonType());
-                hh.logPersonObject(decisionMakerLabel, dcManLogger, p);
-            }
-
-            double[] results = null;
-            int modelIndex = 0;
-            try
-            {
-
-                origMgra = homeMgra;
-
-                occup = p.getPersPecasOccup();
-                occupSegmentIndex = workOccupValueSegmentIndexMap.get(occup);
-                occupSegmentName = segmentNameList[occupSegmentIndex];
-
-                p.setWorkLocationSegmentIndex(occupSegmentIndex);
-
-                // update the DC dmuObject for this person
-                dcTwoStageDmuObject.setHouseholdObject(hh);
-                dcTwoStageDmuObject.setPersonObject(p);
-                dcTwoStageDmuObject.setDmuIndexValues(hh.getHhId(), homeMgra, origMgra, 0);
-
-                double[] homeMgraSizeArray = dcSizeObj.getDcSizeArray()[occupSegmentIndex];
-                mcModel.getAnmSkimCalculator().getAmPkSkimDistancesFromMgra(homeMgra,
-                        mgraDistanceArray);
-
-                // set size array for the tour segment and distance array from
-                // the home mgra to all destinaion mgras.
-                dcTwoStageDmuObject.setMgraSizeArray(homeMgraSizeArray);
-                dcTwoStageDmuObject.setMgraDistanceArray(mgraDistanceArray);
-
-                modelIndex = dcModelIndices[occupSegmentIndex];
-                locationChoiceModel = locationChoiceModels[modelIndex];
-
-                // get the work location alternative chosen from the sample
-                results = selectLocationFromSampleOfAlternatives("work", -1, p, occupSegmentName,
-                        occupSegmentIndex, tourNum++, homeMgraSizeArray, mgraDistanceArray);
-
-                soaRunTime += dcTwoStageModelObject.getSoaRunTime();
-
-            } catch (RuntimeException e)
-            {
-                logger.fatal(String
-                        .format("Exception caught in dcModel selecting location for i=%d, hh.hhid=%d, person i=%d, in work location choice, modelIndex=%d, occup=%d, segmentIndex=%d, segmentName=%s",
-                                i, hh.getHhId(), i, modelIndex, occup, occupSegmentIndex,
-                                occupSegmentName));
-                logger.fatal("Exception caught:", e);
-                logger.fatal("Throwing new RuntimeException() to terminate.");
-                throw new RuntimeException();
-            }
-
-            p.setWorkLocation((int) results[0]);
-            p.setWorkLocDistance((float) results[1]);
-            p.setWorkLocLogsum((float) results[2]);
-
-        }
-
-    }
-
-    /**
-     * 
-     * @return an array with chosen mgra, distance to chosen mgra, and logsum to
-     *         chosen mgra.
-     */
-    private double[] selectLocationFromSampleOfAlternatives(String segmentType,
-            int segmentTypeIndex, Person person, String segmentName, int sizeSegmentIndex,
-            int tourNum, double[] homeMgraSizeArray, double[] homeMgraDistanceArray)
-    {
-
-        // set tour origin taz/subzone and start/end times for calculating mode
-        // choice logsum
-        Logger modelLogger = dcManLogger;
-
-        Household household = person.getHouseholdObject();
-
-        // get sample of locations and correction factors for sample using the
-        // alternate method
-        // for work location, the sizeSegmentType INdex and sizeSegmentIndex are
-        // the same values.
-        dcTwoStageModelObject.chooseSample(household.getHhTaz(), sizeSegmentIndex,
-                sizeSegmentIndex, soaSampleSize, household.getHhRandom(),
-                household.getDebugChoiceModels());
-        int[] finalSample = dcTwoStageModelObject.getUniqueSampleMgras();
-        double[] sampleCorrectionFactors = dcTwoStageModelObject
-                .getUniqueSampleMgraCorrectionFactors();
-        int numUniqueAlts = dcTwoStageModelObject.getNumberofUniqueMgrasInSample();
-
-        Arrays.fill(dcModelAltsAvailable, false);
-        Arrays.fill(dcModelAltsSample, 0);
-        Arrays.fill(dcModelSampleValues, 999999);
-
-        // set sample of alternatives correction factors used in destination
-        // choice utility for the sampled alternatives.
-        dcTwoStageDmuObject.setDcSoaCorrections(sampleCorrectionFactors);
-
-        // for the destination mgras in the sample, compute mc logsums and save
-        // in dmuObject.
-        // also save correction factor and set availability and sample value for
-        // the
-        // sample alternative to true. 1, respectively.
-        for (int i = 0; i < numUniqueAlts; i++)
-        {
-
-            int destMgra = finalSample[i];
-            dcModelSampleValues[i] = finalSample[i];
-
-            // set logsum value in DC dmuObject for the logsum index, sampled
-            // zone and subzone.
-            double logsum = getModeChoiceLogsum(household, person, destMgra, segmentTypeIndex);
-            dcTwoStageDmuObject.setMcLogsum(i, logsum);
-
-            sampleAlternativeLogsums[i] = logsum;
-            sampleAlternativeDistances[i] = homeMgraDistanceArray[finalSample[i]];
-
-            // set availaibility and sample values for the purpose, dcAlt.
-            dcModelAltsAvailable[i + 1] = true;
-            dcModelAltsSample[i + 1] = 1;
-
-        }
-
-        dcTwoStageDmuObject.setSampleArray(dcModelSampleValues);
-
-        // log headers to traceLogger if the person making the destination
-        // choice is
-        // from a household requesting trace information
-        String choiceModelDescription = "";
-        String decisionMakerLabel = "";
-        String loggingHeader = "";
-        if (household.getDebugChoiceModels())
-        {
-
-            // null tour means the DC is a mandatory usual location choice
-            choiceModelDescription = String.format(
-                    "Usual %s Location Choice Model for: Segment=%s", segmentType, segmentName);
-            decisionMakerLabel = String.format("HH=%d, PersonNum=%d, PersonType=%s, TourNum=%d",
-                    person.getHouseholdObject().getHhId(), person.getPersonNum(),
-                    person.getPersonType(), tourNum);
-
-            modelLogger.info(" ");
-            modelLogger
-                    .info("++++++++++++++++++++++++++++++++++++++++++++++++++++++++++++++++++++++++++++++++++++++++++++++++");
-            modelLogger.info("Usual " + segmentType + " Location Choice Model for: Segment="
-                    + segmentName + ", Person Num: " + person.getPersonNum() + ", Person Type: "
-                    + person.getPersonType() + ", TourNum=" + tourNum);
-
-            loggingHeader = String.format("%s for %s", choiceModelDescription, decisionMakerLabel);
-
-            locationChoiceModel.choiceModelUtilityTraceLoggerHeading(choiceModelDescription,
-                    decisionMakerLabel);
-
-        }
-
-        // compute destination choice proportions and choose alternative
-        locationChoiceModel.computeUtilities(dcTwoStageDmuObject,
-                dcTwoStageDmuObject.getDmuIndexValues(), dcModelAltsAvailable, dcModelAltsSample);
-
-        Random hhRandom = household.getHhRandom();
-        int randomCount = household.getHhRandomCount();
-        double rn = hhRandom.nextDouble();
-
-        // if the choice model has at least one available alternative, make
-        // choice.
-        int chosen = -1;
-        if (locationChoiceModel.getAvailabilityCount() > 0)
-        {
-            try
-            {
-                chosen = locationChoiceModel.getChoiceResult(rn);
-            } catch (Exception e)
-            {
-            }
-        } else
-        {
-            logger.error(String
-                    .format("Exception caught for HHID=%d, PersonNum=%d, no available %s destination choice alternatives to choose from in choiceModelApplication.",
-                            dcTwoStageDmuObject.getHouseholdObject().getHhId(), dcTwoStageDmuObject
-                                    .getPersonObject().getPersonNum(), segmentName));
-        }
-
-        if (household.getDebugChoiceModels() || chosen <= 0)
-        {
-
-            double[] utilities = locationChoiceModel.getUtilities();
-            double[] probabilities = locationChoiceModel.getProbabilities();
-            boolean[] availabilities = locationChoiceModel.getAvailabilities();
-
-            String personTypeString = person.getPersonType();
-            int personNum = person.getPersonNum();
-
-            modelLogger.info("Person num: " + personNum + ", Person type: " + personTypeString);
-            modelLogger
-                    .info("Alternative             Availability           Utility       Probability           CumProb");
-            modelLogger
-                    .info("--------------------- --------------    --------------    --------------    --------------");
-
-            double cumProb = 0.0;
-            for (int j = 0; j < finalSample.length; j++)
-            {
-                int alt = finalSample[j];
-                cumProb += probabilities[j];
-                String altString = String.format("j=%d, mgra=%d", j, alt);
-                modelLogger.info(String.format("%-21s%15s%18.6e%18.6e%18.6e", altString,
-                        availabilities[j + 1], utilities[j], probabilities[j], cumProb));
-            }
-
-            modelLogger.info(" ");
-            String altString = String.format("j=%d, mgra=%d", chosen - 1, finalSample[chosen - 1]);
-            modelLogger.info(String.format("Choice: %s with rn=%.8f, randomCount=%d", altString,
-                    rn, randomCount));
-
-            modelLogger
-                    .info("++++++++++++++++++++++++++++++++++++++++++++++++++++++++++++++++++++++++++++++++++++++++++++++++");
-            modelLogger.info(" ");
-
-            locationChoiceModel.logAlternativesInfo(choiceModelDescription, decisionMakerLabel);
-            locationChoiceModel.logSelectionInfo(choiceModelDescription, decisionMakerLabel, rn,
-                    chosen);
-
-            // write UEC calculation results to separate model specific log file
-            locationChoiceModel.logUECResults(modelLogger, loggingHeader);
-
-            if (chosen < 0)
-            {
-                logger.error(String
-                        .format("Exception caught for HHID=%d, PersonNum=%d, workSegment=%d, no available %s destination choice alternatives to choose from in ChoiceModelApplication.",
-                                dcTwoStageDmuObject.getHouseholdObject().getHhId(),
-                                dcTwoStageDmuObject.getPersonObject().getPersonNum(), segmentName));
-                throw new RuntimeException();
-            }
-
-        }
-
-        double[] returnArray = new double[3];
-
-        returnArray[0] = finalSample[chosen - 1];
-        returnArray[1] = sampleAlternativeDistances[chosen - 1];
-        returnArray[2] = sampleAlternativeLogsums[chosen - 1];
-
-        return returnArray;
-
-    }
-
-    private int selectWorksAtHomeChoice(DestChoiceTwoStageModelDMU dcTwoStageDmuObject,
-            Household household, Person person)
-    {
-
-        // set tour origin taz/subzone and start/end times for calculating mode
-        // choice logsum
-        Logger modelLogger = dcManLogger;
-
-        dcTwoStageDmuObject.setHouseholdObject(household);
-        dcTwoStageDmuObject.setPersonObject(person);
-        dcTwoStageDmuObject.setDmuIndexValues(household.getHhId(), household.getHhMgra(), origMgra,
-                0);
-
-        double accessibility = aggAcc.getAccessibilitiesTableObject().getAggregateAccessibility(
-                "totEmp", household.getHhMgra());
-        dcTwoStageDmuObject.setWorkAccessibility(accessibility);
-
-        // log headers to traceLogger if the person making the destination
-        // choice is
-        // from a household requesting trace information
-        String choiceModelDescription = "";
-        String decisionMakerLabel = "";
-        String loggingHeader = "";
-        if (household.getDebugChoiceModels())
-        {
-
-            // null tour means the DC is a mandatory usual location choice
-            choiceModelDescription = String.format("Usual Work Location Is At Home Choice Model");
-            decisionMakerLabel = String.format("HH=%d, PersonNum=%d, PersonType=%s", person
-                    .getHouseholdObject().getHhId(), person.getPersonNum(), person.getPersonType());
-
-            modelLogger.info(" ");
-            modelLogger
-                    .info("++++++++++++++++++++++++++++++++++++++++++++++++++++++++++++++++++++++++++++++++++++++++++++++++");
-            modelLogger.info("Usual Work Location Is At Home Choice Model: Person Num: "
-                    + person.getPersonNum() + ", Person Type: " + person.getPersonType());
-
-            loggingHeader = String.format("%s for %s", choiceModelDescription, decisionMakerLabel);
-
-            worksAtHomeModel.choiceModelUtilityTraceLoggerHeading(choiceModelDescription,
-                    decisionMakerLabel);
-
-        }
-
-        // compute destination choice proportions and choose alternative
-        float logsum = (float) worksAtHomeModel.computeUtilities(dcTwoStageDmuObject,
-                dcTwoStageDmuObject.getDmuIndexValues());
-        person.setWorksFromHomeLogsum(logsum);
-
-        Random hhRandom = household.getHhRandom();
-        int randomCount = household.getHhRandomCount();
-        double rn = hhRandom.nextDouble();
-
-        // if the choice model has at least one available alternative, make
-        // choice.
-        int chosen = -1;
-        if (worksAtHomeModel.getAvailabilityCount() > 0)
-        {
-            chosen = worksAtHomeModel.getChoiceResult(rn);
-        }
-
-        // write choice model alternative info to log file
-        if (household.getDebugChoiceModels() || chosen < 0)
-        {
-
-            double[] utilities = worksAtHomeModel.getUtilities();
-            double[] probabilities = worksAtHomeModel.getProbabilities();
-            boolean[] availabilities = worksAtHomeModel.getAvailabilities();
-
-            String[] altNames = worksAtHomeModel.getAlternativeNames();
-
-            String personTypeString = person.getPersonType();
-            int personNum = person.getPersonNum();
-
-            modelLogger.info("Person num: " + personNum + ", Person type: " + personTypeString);
-            modelLogger
-                    .info("Alternative             Availability           Utility       Probability           CumProb");
-            modelLogger
-                    .info("--------------------- --------------    --------------    --------------    --------------");
-
-            double cumProb = 0.0;
-            for (int j = 0; j < utilities.length; j++)
-            {
-                cumProb += probabilities[j];
-                String altString = String.format("%d, %s", j + 1, altNames[j]);
-                modelLogger.info(String.format("%-21s%15s%18.6e%18.6e%18.6e", altString,
-                        availabilities[j + 1], utilities[j], probabilities[j], cumProb));
-            }
-
-            modelLogger.info(" ");
-            String altString = String.format("j=%d, alt=%s", chosen,
-                    (chosen < 0 ? "N/A, no available alternatives" : altNames[chosen - 1]));
-            modelLogger.info(String.format("Choice: %s, with rn=%.8f, randomCount=%d", altString,
-                    rn, randomCount));
-
-            modelLogger
-                    .info("++++++++++++++++++++++++++++++++++++++++++++++++++++++++++++++++++++++++++++++++++++++++++++++++");
-            modelLogger.info(" ");
-
-            worksAtHomeModel.logAlternativesInfo(choiceModelDescription, decisionMakerLabel);
-            worksAtHomeModel.logSelectionInfo(choiceModelDescription, decisionMakerLabel, rn,
-                    chosen);
-
-            // write UEC calculation results to separate model specific log file
-            worksAtHomeModel.logUECResults(modelLogger, loggingHeader);
-
-        }
-
-        if (chosen < 0)
-        {
-            logger.error(String
-                    .format("Exception caught for HHID=%d, PersonNum=%d, no available works at home alternatives to choose from in choiceModelApplication.",
-                            dcTwoStageDmuObject.getHouseholdObject().getHhId(), dcTwoStageDmuObject
-                                    .getPersonObject().getPersonNum()));
-            throw new RuntimeException();
-        }
-
-        return chosen;
-
-    }
-
-    private double getModeChoiceLogsum(Household household, Person person, int sampleDestMgra,
-            int segmentTypeIndex)
-    {
-
-        int purposeIndex = 0;
-        String purpose = "";
-        if (segmentTypeIndex < 0)
-        {
-            purposeIndex = ModelStructure.WORK_PRIMARY_PURPOSE_INDEX;
-            purpose = ModelStructure.WORK_PRIMARY_PURPOSE_NAME;
-        } else if (segmentTypeIndex == BuildAccessibilities.PRESCHOOL_ALT_INDEX)
-        {
-            purposeIndex = ModelStructure.SCHOOL_PRIMARY_PURPOSE_INDEX;
-            purpose = ModelStructure.SCHOOL_PRIMARY_PURPOSE_NAME;
-        } else if (segmentTypeIndex == BuildAccessibilities.GRADE_SCHOOL_ALT_INDEX)
-        {
-            purposeIndex = ModelStructure.SCHOOL_PRIMARY_PURPOSE_INDEX;
-            purpose = ModelStructure.SCHOOL_PRIMARY_PURPOSE_NAME;
-        } else if (segmentTypeIndex == BuildAccessibilities.HIGH_SCHOOL_ALT_INDEX)
-        {
-            purposeIndex = ModelStructure.SCHOOL_PRIMARY_PURPOSE_INDEX;
-            purpose = ModelStructure.SCHOOL_PRIMARY_PURPOSE_NAME;
-        } else if (segmentTypeIndex == BuildAccessibilities.UNIV_TYPICAL_ALT_INDEX)
-        {
-            purposeIndex = ModelStructure.UNIVERSITY_PRIMARY_PURPOSE_INDEX;
-            purpose = ModelStructure.UNIVERSITY_PRIMARY_PURPOSE_NAME;
-        } else if (segmentTypeIndex == BuildAccessibilities.UNIV_NONTYPICAL_ALT_INDEX)
-        {
-            purposeIndex = ModelStructure.UNIVERSITY_PRIMARY_PURPOSE_INDEX;
-            purpose = ModelStructure.UNIVERSITY_PRIMARY_PURPOSE_NAME;
-        }
-
-        // create a temporary tour to use to calculate mode choice logsum
-        Tour mcLogsumTour = new Tour(person, 0, purposeIndex);
-        mcLogsumTour.setTourPurpose(purpose);
-        mcLogsumTour.setTourOrigMgra(household.getHhMgra());
-        mcLogsumTour.setTourDestMgra(sampleDestMgra);
-        mcLogsumTour.setTourDepartPeriod(Person.DEFAULT_MANDATORY_START_PERIOD);
-        mcLogsumTour.setTourArrivePeriod(Person.DEFAULT_MANDATORY_END_PERIOD);
-
-        String choiceModelDescription = "";
-        String decisionMakerLabel = "";
-
-        if (household.getDebugChoiceModels())
-        {
-            dcManLogger.info("");
-            dcManLogger.info("");
-            choiceModelDescription = "location choice logsum for segmentTypeIndex="
-                    + segmentTypeIndex + ", temp tour PurposeIndex=" + purposeIndex;
-            decisionMakerLabel = "HHID: " + household.getHhId() + ", PersNum: "
-                    + person.getPersonNum();
-            household.logPersonObject(choiceModelDescription + ", " + decisionMakerLabel,
-                    dcManLogger, person);
-        }
-
-        double logsum = -1;
-        try
-        {
-            logsum = mcModel.getModeChoiceLogsum(household, person, mcLogsumTour, dcManLogger,
-                    choiceModelDescription, decisionMakerLabel);
-        } catch (Exception e)
-        {
-            choiceModelDescription = "location choice logsum for segmentTypeIndex="
-                    + segmentTypeIndex + ", temp tour PurposeIndex=" + purposeIndex;
-            decisionMakerLabel = "HHID: " + household.getHhId() + ", PersNum: "
-                    + person.getPersonNum();
-            logger.fatal("exception caught calculating ModeChoiceLogsum for usual work/school location choice.");
-            logger.fatal("choiceModelDescription = " + choiceModelDescription);
-            logger.fatal("decisionMakerLabel = " + decisionMakerLabel);
-            e.printStackTrace();
-            System.exit(-1);
-        }
-
-        return logsum;
-    }
-
-    public int getModelIndex()
-    {
-        return modelIndex;
-    }
-
-    public void setDcSizeObject(DestChoiceSize dcSizeObj)
-    {
-        this.dcSizeObj = dcSizeObj;
-    }
-
-    public long getSoaRunTime()
-    {
-        return soaRunTime;
-    }
-
-    public void resetSoaRunTime()
-    {
-        soaRunTime = 0;
-    }
-
->>>>>>> 0e273edc
+package org.sandag.abm.ctramp;
+
+import java.io.Serializable;
+import java.util.Arrays;
+import java.util.HashMap;
+import java.util.Random;
+import org.apache.log4j.Logger;
+import org.sandag.abm.accessibilities.BuildAccessibilities;
+import org.sandag.abm.modechoice.MgraDataManager;
+import com.pb.common.calculator.VariableTable;
+import com.pb.common.newmodel.ChoiceModelApplication;
+
+public class WorkLocationChoiceModel
+        implements Serializable
+{
+
+    private transient Logger           logger                         = Logger.getLogger(MandatoryDestChoiceModel.class);
+    private transient Logger           dcManLogger                    = Logger.getLogger("tourDcMan");
+
+    // this constant used as a dimension for saving distance and logsums for
+    // alternatives in samples
+    private static final int           MAXIMUM_SOA_ALTS_FOR_ANY_MODEL = 200;
+
+    private static final int           DC_DATA_SHEET                  = 0;
+    private static final int           DC_WORK_AT_HOME_SHEET          = 1;
+
+    // private TazDataManager tazs;
+    private MgraDataManager            mgraManager;
+    private DestChoiceSize             dcSizeObj;
+
+    private DestChoiceTwoStageModelDMU dcTwoStageDmuObject;
+
+    private DestChoiceTwoStageModel    dcTwoStageModelObject;
+    private TourModeChoiceModel        mcModel;
+
+    private String[]                   segmentNameList;
+    private HashMap<Integer, Integer>  workOccupValueSegmentIndexMap;
+
+    private int[]                      dcModelIndices;
+
+    // A ChoiceModelApplication object and modeAltsAvailable[] is needed for
+    // each purpose
+    private ChoiceModelApplication[]   locationChoiceModels;
+    private ChoiceModelApplication     locationChoiceModel;
+    private ChoiceModelApplication     worksAtHomeModel;
+
+    private boolean[]                  dcModelAltsAvailable;
+    private int[]                      dcModelAltsSample;
+    private int[]                      dcModelSampleValues;
+
+    private int[]                      uecSheetIndices;
+
+    int                                origMgra;
+
+    private int                        modelIndex;
+
+    private double[]                   sampleAlternativeDistances;
+    private double[]                   sampleAlternativeLogsums;
+
+    private BuildAccessibilities       aggAcc;
+
+    private double[]                   mgraDistanceArray;
+
+    private int                        soaSampleSize;
+
+    private long                       soaRunTime;
+
+    public WorkLocationChoiceModel(int index, HashMap<String, String> propertyMap,
+            DestChoiceSize dcSizeObj, BuildAccessibilities aggAcc, String dcUecFileName,
+            String soaUecFile, int soaSampleSize, String modeChoiceUecFile,
+            CtrampDmuFactoryIf dmuFactory, TourModeChoiceModel mcModel, double[][][] workSizeProbs,
+            double[][][] workTazDistProbs)
+    {
+
+        this.aggAcc = aggAcc;
+        this.dcSizeObj = dcSizeObj;
+        this.mcModel = mcModel;
+        this.soaSampleSize = soaSampleSize;
+
+        modelIndex = index;
+
+        mgraManager = MgraDataManager.getInstance();
+
+        dcTwoStageDmuObject = dmuFactory.getDestChoiceSoaTwoStageDMU();
+        dcTwoStageDmuObject.setAggAcc(this.aggAcc);
+
+        dcTwoStageModelObject = new DestChoiceTwoStageModel(propertyMap, soaSampleSize);
+        dcTwoStageModelObject.setTazDistProbs(workTazDistProbs);
+        dcTwoStageModelObject.setMgraSizeProbs(workSizeProbs);
+
+        sampleAlternativeDistances = new double[MAXIMUM_SOA_ALTS_FOR_ANY_MODEL];
+        sampleAlternativeLogsums = new double[MAXIMUM_SOA_ALTS_FOR_ANY_MODEL];
+
+        workOccupValueSegmentIndexMap = aggAcc.getWorkOccupValueIndexMap();
+
+    }
+
+    public void setupWorkSegments(int[] myUecSheetIndices, int[] mySoaUecSheetIndices)
+    {
+        uecSheetIndices = myUecSheetIndices;
+        segmentNameList = aggAcc.getWorkSegmentNameList();
+    }
+
+    public void setupDestChoiceModelArrays(HashMap<String, String> propertyMap,
+            String dcUecFileName, String soaUecFile, int soaSampleSize)
+    {
+
+        // create the works-at-home ChoiceModelApplication object
+        worksAtHomeModel = new ChoiceModelApplication(dcUecFileName, DC_WORK_AT_HOME_SHEET,
+                DC_DATA_SHEET, propertyMap, (VariableTable) dcTwoStageDmuObject);
+
+        // create a lookup array to map purpose index to model index
+        dcModelIndices = new int[uecSheetIndices.length];
+
+        // get a set of unique model sheet numbers so that we can create
+        // ChoiceModelApplication objects once for each model sheet used
+        // also create a HashMap to relate size segment index to SOA Model
+        // objects
+        HashMap<Integer, Integer> modelIndexMap = new HashMap<Integer, Integer>();
+        int dcModelIndex = 0;
+        int dcSegmentIndex = 0;
+        for (int uecIndex : uecSheetIndices)
+        {
+            // if the uec sheet for the model segment is not in the map, add it,
+            // otherwise, get it from the map
+            if (!modelIndexMap.containsKey(uecIndex))
+            {
+                modelIndexMap.put(uecIndex, dcModelIndex);
+                dcModelIndices[dcSegmentIndex] = dcModelIndex++;
+            } else
+            {
+                dcModelIndices[dcSegmentIndex] = modelIndexMap.get(uecIndex);
+            }
+
+            dcSegmentIndex++;
+        }
+        // the value of dcModelIndex is the number of ChoiceModelApplication
+        // objects to create
+        // the modelIndexMap keys are the uec sheets to use in building
+        // ChoiceModelApplication objects
+
+        locationChoiceModels = new ChoiceModelApplication[modelIndexMap.size()];
+
+        int i = 0;
+        for (int uecIndex : modelIndexMap.keySet())
+        {
+
+            int modelIndex = -1;
+            try
+            {
+                modelIndex = modelIndexMap.get(uecIndex);
+                locationChoiceModels[modelIndex] = new ChoiceModelApplication(dcUecFileName,
+                        uecIndex, DC_DATA_SHEET, propertyMap, (VariableTable) dcTwoStageDmuObject);
+            } catch (RuntimeException e)
+            {
+                logger.error(String
+                        .format("exception caught setting up DC ChoiceModelApplication[%d] for modelIndex=%d of %d models",
+                                i, modelIndex, modelIndexMap.size()));
+                logger.fatal("Exception caught:", e);
+                logger.fatal("Throwing new RuntimeException() to terminate.");
+                throw new RuntimeException();
+            }
+
+        }
+
+        dcModelAltsAvailable = new boolean[soaSampleSize + 1];
+        dcModelAltsSample = new int[soaSampleSize + 1];
+        dcModelSampleValues = new int[soaSampleSize];
+
+        mgraDistanceArray = new double[mgraManager.getMaxMgra() + 1];
+
+    }
+
+    public void applyWorkLocationChoice(Household hh)
+    {
+
+        if (hh.getDebugChoiceModels())
+        {
+            String label = String.format("Pre Work Location Choice HHId=%d Object", hh.getHhId());
+            hh.logHouseholdObject(label, dcManLogger);
+        }
+
+        // declare these variables here so their values can be logged if a
+        // RuntimeException occurs.
+        int i = -1;
+        int occupSegmentIndex = -1;
+        int occup = -1;
+        String occupSegmentName = "";
+
+        int homeMgra = hh.getHhMgra();
+        Person[] persons = hh.getPersons();
+
+        int tourNum = 0;
+        for (i = 1; i < persons.length; i++)
+        {
+
+            Person p = persons[i];
+
+            // skip person if they are not a worker
+            if (p.getPersonIsWorker() != 1)
+            {
+                p.setWorkLocationSegmentIndex(-1);
+                p.setWorkLocation(0);
+                p.setWorkLocDistance(0);
+                p.setWorkLocLogsum(-999);
+                continue;
+            }
+
+            // skip person if their work at home choice was work in the home
+            // (alternative 2 in choice model)
+            int worksAtHomeChoice = selectWorksAtHomeChoice(dcTwoStageDmuObject, hh, p);
+            if (worksAtHomeChoice == ModelStructure.WORKS_AT_HOME_ALTERNATUVE_INDEX)
+            {
+                p.setWorkLocationSegmentIndex(ModelStructure.WORKS_AT_HOME_LOCATION_INDICATOR);
+                p.setWorkLocation(ModelStructure.WORKS_AT_HOME_LOCATION_INDICATOR);
+                p.setWorkLocDistance(0);
+                p.setWorkLocLogsum(-999);
+                continue;
+            }
+
+            // save person information in decision maker label, and log person
+            // object
+            if (hh.getDebugChoiceModels())
+            {
+                String decisionMakerLabel = String.format("HH=%d, PersonNum=%d, PersonType=%s", p
+                        .getHouseholdObject().getHhId(), p.getPersonNum(), p.getPersonType());
+                hh.logPersonObject(decisionMakerLabel, dcManLogger, p);
+            }
+
+            double[] results = null;
+            int modelIndex = 0;
+            try
+            {
+
+                origMgra = homeMgra;
+
+                occup = p.getPersPecasOccup();
+                occupSegmentIndex = workOccupValueSegmentIndexMap.get(occup);
+                occupSegmentName = segmentNameList[occupSegmentIndex];
+
+                p.setWorkLocationSegmentIndex(occupSegmentIndex);
+
+                // update the DC dmuObject for this person
+                dcTwoStageDmuObject.setHouseholdObject(hh);
+                dcTwoStageDmuObject.setPersonObject(p);
+                dcTwoStageDmuObject.setDmuIndexValues(hh.getHhId(), homeMgra, origMgra, 0);
+
+                double[] homeMgraSizeArray = dcSizeObj.getDcSizeArray()[occupSegmentIndex];
+                mcModel.getAnmSkimCalculator().getAmPkSkimDistancesFromMgra(homeMgra,
+                        mgraDistanceArray);
+
+                // set size array for the tour segment and distance array from
+                // the home mgra to all destinaion mgras.
+                dcTwoStageDmuObject.setMgraSizeArray(homeMgraSizeArray);
+                dcTwoStageDmuObject.setMgraDistanceArray(mgraDistanceArray);
+
+                modelIndex = dcModelIndices[occupSegmentIndex];
+                locationChoiceModel = locationChoiceModels[modelIndex];
+
+                // get the work location alternative chosen from the sample
+                results = selectLocationFromSampleOfAlternatives("work", -1, p, occupSegmentName,
+                        occupSegmentIndex, tourNum++, homeMgraSizeArray, mgraDistanceArray);
+
+                soaRunTime += dcTwoStageModelObject.getSoaRunTime();
+
+            } catch (RuntimeException e)
+            {
+                logger.fatal(String
+                        .format("Exception caught in dcModel selecting location for i=%d, hh.hhid=%d, person i=%d, in work location choice, modelIndex=%d, occup=%d, segmentIndex=%d, segmentName=%s",
+                                i, hh.getHhId(), i, modelIndex, occup, occupSegmentIndex,
+                                occupSegmentName));
+                logger.fatal("Exception caught:", e);
+                logger.fatal("Throwing new RuntimeException() to terminate.");
+                throw new RuntimeException();
+            }
+
+            p.setWorkLocation((int) results[0]);
+            p.setWorkLocDistance((float) results[1]);
+            p.setWorkLocLogsum((float) results[2]);
+
+        }
+
+    }
+
+    /**
+     * 
+     * @return an array with chosen mgra, distance to chosen mgra, and logsum to
+     *         chosen mgra.
+     */
+    private double[] selectLocationFromSampleOfAlternatives(String segmentType,
+            int segmentTypeIndex, Person person, String segmentName, int sizeSegmentIndex,
+            int tourNum, double[] homeMgraSizeArray, double[] homeMgraDistanceArray)
+    {
+
+        // set tour origin taz/subzone and start/end times for calculating mode
+        // choice logsum
+        Logger modelLogger = dcManLogger;
+
+        Household household = person.getHouseholdObject();
+
+        // get sample of locations and correction factors for sample using the
+        // alternate method
+        // for work location, the sizeSegmentType INdex and sizeSegmentIndex are
+        // the same values.
+        dcTwoStageModelObject.chooseSample(household.getHhTaz(), sizeSegmentIndex,
+                sizeSegmentIndex, soaSampleSize, household.getHhRandom(),
+                household.getDebugChoiceModels());
+        int[] finalSample = dcTwoStageModelObject.getUniqueSampleMgras();
+        double[] sampleCorrectionFactors = dcTwoStageModelObject
+                .getUniqueSampleMgraCorrectionFactors();
+        int numUniqueAlts = dcTwoStageModelObject.getNumberofUniqueMgrasInSample();
+
+        Arrays.fill(dcModelAltsAvailable, false);
+        Arrays.fill(dcModelAltsSample, 0);
+        Arrays.fill(dcModelSampleValues, 999999);
+
+        // set sample of alternatives correction factors used in destination
+        // choice utility for the sampled alternatives.
+        dcTwoStageDmuObject.setDcSoaCorrections(sampleCorrectionFactors);
+
+        // for the destination mgras in the sample, compute mc logsums and save
+        // in dmuObject.
+        // also save correction factor and set availability and sample value for
+        // the
+        // sample alternative to true. 1, respectively.
+        for (int i = 0; i < numUniqueAlts; i++)
+        {
+
+            int destMgra = finalSample[i];
+            dcModelSampleValues[i] = finalSample[i];
+
+            // set logsum value in DC dmuObject for the logsum index, sampled
+            // zone and subzone.
+            double logsum = getModeChoiceLogsum(household, person, destMgra, segmentTypeIndex);
+            dcTwoStageDmuObject.setMcLogsum(i, logsum);
+
+            sampleAlternativeLogsums[i] = logsum;
+            sampleAlternativeDistances[i] = homeMgraDistanceArray[finalSample[i]];
+
+            // set availaibility and sample values for the purpose, dcAlt.
+            dcModelAltsAvailable[i + 1] = true;
+            dcModelAltsSample[i + 1] = 1;
+
+        }
+
+        dcTwoStageDmuObject.setSampleArray(dcModelSampleValues);
+
+        // log headers to traceLogger if the person making the destination
+        // choice is
+        // from a household requesting trace information
+        String choiceModelDescription = "";
+        String decisionMakerLabel = "";
+        String loggingHeader = "";
+        if (household.getDebugChoiceModels())
+        {
+
+            // null tour means the DC is a mandatory usual location choice
+            choiceModelDescription = String.format(
+                    "Usual %s Location Choice Model for: Segment=%s", segmentType, segmentName);
+            decisionMakerLabel = String.format("HH=%d, PersonNum=%d, PersonType=%s, TourNum=%d",
+                    person.getHouseholdObject().getHhId(), person.getPersonNum(),
+                    person.getPersonType(), tourNum);
+
+            modelLogger.info(" ");
+            modelLogger
+                    .info("++++++++++++++++++++++++++++++++++++++++++++++++++++++++++++++++++++++++++++++++++++++++++++++++");
+            modelLogger.info("Usual " + segmentType + " Location Choice Model for: Segment="
+                    + segmentName + ", Person Num: " + person.getPersonNum() + ", Person Type: "
+                    + person.getPersonType() + ", TourNum=" + tourNum);
+
+            loggingHeader = String.format("%s for %s", choiceModelDescription, decisionMakerLabel);
+
+            locationChoiceModel.choiceModelUtilityTraceLoggerHeading(choiceModelDescription,
+                    decisionMakerLabel);
+
+        }
+
+        // compute destination choice proportions and choose alternative
+        locationChoiceModel.computeUtilities(dcTwoStageDmuObject,
+                dcTwoStageDmuObject.getDmuIndexValues(), dcModelAltsAvailable, dcModelAltsSample);
+
+        Random hhRandom = household.getHhRandom();
+        int randomCount = household.getHhRandomCount();
+        double rn = hhRandom.nextDouble();
+
+        // if the choice model has at least one available alternative, make
+        // choice.
+        int chosen = -1;
+        if (locationChoiceModel.getAvailabilityCount() > 0)
+        {
+            try
+            {
+                chosen = locationChoiceModel.getChoiceResult(rn);
+            } catch (Exception e)
+            {
+            }
+        } else
+        {
+            logger.error(String
+                    .format("Exception caught for HHID=%d, PersonNum=%d, no available %s destination choice alternatives to choose from in choiceModelApplication.",
+                            dcTwoStageDmuObject.getHouseholdObject().getHhId(), dcTwoStageDmuObject
+                                    .getPersonObject().getPersonNum(), segmentName));
+        }
+
+        if (household.getDebugChoiceModels() || chosen <= 0)
+        {
+
+            double[] utilities = locationChoiceModel.getUtilities();
+            double[] probabilities = locationChoiceModel.getProbabilities();
+            boolean[] availabilities = locationChoiceModel.getAvailabilities();
+
+            String personTypeString = person.getPersonType();
+            int personNum = person.getPersonNum();
+
+            modelLogger.info("Person num: " + personNum + ", Person type: " + personTypeString);
+            modelLogger
+                    .info("Alternative             Availability           Utility       Probability           CumProb");
+            modelLogger
+                    .info("--------------------- --------------    --------------    --------------    --------------");
+
+            double cumProb = 0.0;
+            for (int j = 0; j < finalSample.length; j++)
+            {
+                int alt = finalSample[j];
+                cumProb += probabilities[j];
+                String altString = String.format("j=%d, mgra=%d", j, alt);
+                modelLogger.info(String.format("%-21s%15s%18.6e%18.6e%18.6e", altString,
+                        availabilities[j + 1], utilities[j], probabilities[j], cumProb));
+            }
+
+            modelLogger.info(" ");
+            String altString = String.format("j=%d, mgra=%d", chosen - 1, finalSample[chosen - 1]);
+            modelLogger.info(String.format("Choice: %s with rn=%.8f, randomCount=%d", altString,
+                    rn, randomCount));
+
+            modelLogger
+                    .info("++++++++++++++++++++++++++++++++++++++++++++++++++++++++++++++++++++++++++++++++++++++++++++++++");
+            modelLogger.info(" ");
+
+            locationChoiceModel.logAlternativesInfo(choiceModelDescription, decisionMakerLabel);
+            locationChoiceModel.logSelectionInfo(choiceModelDescription, decisionMakerLabel, rn,
+                    chosen);
+
+            // write UEC calculation results to separate model specific log file
+            locationChoiceModel.logUECResults(modelLogger, loggingHeader);
+
+            if (chosen < 0)
+            {
+                logger.error(String
+                        .format("Exception caught for HHID=%d, PersonNum=%d, workSegment=%d, no available %s destination choice alternatives to choose from in ChoiceModelApplication.",
+                                dcTwoStageDmuObject.getHouseholdObject().getHhId(),
+                                dcTwoStageDmuObject.getPersonObject().getPersonNum(), segmentName));
+                throw new RuntimeException();
+            }
+
+        }
+
+        double[] returnArray = new double[3];
+
+        returnArray[0] = finalSample[chosen - 1];
+        returnArray[1] = sampleAlternativeDistances[chosen - 1];
+        returnArray[2] = sampleAlternativeLogsums[chosen - 1];
+
+        return returnArray;
+
+    }
+
+    private int selectWorksAtHomeChoice(DestChoiceTwoStageModelDMU dcTwoStageDmuObject,
+            Household household, Person person)
+    {
+
+        // set tour origin taz/subzone and start/end times for calculating mode
+        // choice logsum
+        Logger modelLogger = dcManLogger;
+
+        dcTwoStageDmuObject.setHouseholdObject(household);
+        dcTwoStageDmuObject.setPersonObject(person);
+        dcTwoStageDmuObject.setDmuIndexValues(household.getHhId(), household.getHhMgra(), origMgra,
+                0);
+
+        double accessibility = aggAcc.getAccessibilitiesTableObject().getAggregateAccessibility(
+                "totEmp", household.getHhMgra());
+        dcTwoStageDmuObject.setWorkAccessibility(accessibility);
+
+        // log headers to traceLogger if the person making the destination
+        // choice is
+        // from a household requesting trace information
+        String choiceModelDescription = "";
+        String decisionMakerLabel = "";
+        String loggingHeader = "";
+        if (household.getDebugChoiceModels())
+        {
+
+            // null tour means the DC is a mandatory usual location choice
+            choiceModelDescription = String.format("Usual Work Location Is At Home Choice Model");
+            decisionMakerLabel = String.format("HH=%d, PersonNum=%d, PersonType=%s", person
+                    .getHouseholdObject().getHhId(), person.getPersonNum(), person.getPersonType());
+
+            modelLogger.info(" ");
+            modelLogger
+                    .info("++++++++++++++++++++++++++++++++++++++++++++++++++++++++++++++++++++++++++++++++++++++++++++++++");
+            modelLogger.info("Usual Work Location Is At Home Choice Model: Person Num: "
+                    + person.getPersonNum() + ", Person Type: " + person.getPersonType());
+
+            loggingHeader = String.format("%s for %s", choiceModelDescription, decisionMakerLabel);
+
+            worksAtHomeModel.choiceModelUtilityTraceLoggerHeading(choiceModelDescription,
+                    decisionMakerLabel);
+
+        }
+
+        // compute destination choice proportions and choose alternative
+        float logsum = (float) worksAtHomeModel.computeUtilities(dcTwoStageDmuObject,
+                dcTwoStageDmuObject.getDmuIndexValues());
+        person.setWorksFromHomeLogsum(logsum);
+
+        Random hhRandom = household.getHhRandom();
+        int randomCount = household.getHhRandomCount();
+        double rn = hhRandom.nextDouble();
+
+        // if the choice model has at least one available alternative, make
+        // choice.
+        int chosen = -1;
+        if (worksAtHomeModel.getAvailabilityCount() > 0)
+        {
+            chosen = worksAtHomeModel.getChoiceResult(rn);
+        }
+
+        // write choice model alternative info to log file
+        if (household.getDebugChoiceModels() || chosen < 0)
+        {
+
+            double[] utilities = worksAtHomeModel.getUtilities();
+            double[] probabilities = worksAtHomeModel.getProbabilities();
+            boolean[] availabilities = worksAtHomeModel.getAvailabilities();
+
+            String[] altNames = worksAtHomeModel.getAlternativeNames();
+
+            String personTypeString = person.getPersonType();
+            int personNum = person.getPersonNum();
+
+            modelLogger.info("Person num: " + personNum + ", Person type: " + personTypeString);
+            modelLogger
+                    .info("Alternative             Availability           Utility       Probability           CumProb");
+            modelLogger
+                    .info("--------------------- --------------    --------------    --------------    --------------");
+
+            double cumProb = 0.0;
+            for (int j = 0; j < utilities.length; j++)
+            {
+                cumProb += probabilities[j];
+                String altString = String.format("%d, %s", j + 1, altNames[j]);
+                modelLogger.info(String.format("%-21s%15s%18.6e%18.6e%18.6e", altString,
+                        availabilities[j + 1], utilities[j], probabilities[j], cumProb));
+            }
+
+            modelLogger.info(" ");
+            String altString = String.format("j=%d, alt=%s", chosen,
+                    (chosen < 0 ? "N/A, no available alternatives" : altNames[chosen - 1]));
+            modelLogger.info(String.format("Choice: %s, with rn=%.8f, randomCount=%d", altString,
+                    rn, randomCount));
+
+            modelLogger
+                    .info("++++++++++++++++++++++++++++++++++++++++++++++++++++++++++++++++++++++++++++++++++++++++++++++++");
+            modelLogger.info(" ");
+
+            worksAtHomeModel.logAlternativesInfo(choiceModelDescription, decisionMakerLabel);
+            worksAtHomeModel.logSelectionInfo(choiceModelDescription, decisionMakerLabel, rn,
+                    chosen);
+
+            // write UEC calculation results to separate model specific log file
+            worksAtHomeModel.logUECResults(modelLogger, loggingHeader);
+
+        }
+
+        if (chosen < 0)
+        {
+            logger.error(String
+                    .format("Exception caught for HHID=%d, PersonNum=%d, no available works at home alternatives to choose from in choiceModelApplication.",
+                            dcTwoStageDmuObject.getHouseholdObject().getHhId(), dcTwoStageDmuObject
+                                    .getPersonObject().getPersonNum()));
+            throw new RuntimeException();
+        }
+
+        return chosen;
+
+    }
+
+    private double getModeChoiceLogsum(Household household, Person person, int sampleDestMgra,
+            int segmentTypeIndex)
+    {
+
+        int purposeIndex = 0;
+        String purpose = "";
+        if (segmentTypeIndex < 0)
+        {
+            purposeIndex = ModelStructure.WORK_PRIMARY_PURPOSE_INDEX;
+            purpose = ModelStructure.WORK_PRIMARY_PURPOSE_NAME;
+        } else if (segmentTypeIndex == BuildAccessibilities.PRESCHOOL_ALT_INDEX)
+        {
+            purposeIndex = ModelStructure.SCHOOL_PRIMARY_PURPOSE_INDEX;
+            purpose = ModelStructure.SCHOOL_PRIMARY_PURPOSE_NAME;
+        } else if (segmentTypeIndex == BuildAccessibilities.GRADE_SCHOOL_ALT_INDEX)
+        {
+            purposeIndex = ModelStructure.SCHOOL_PRIMARY_PURPOSE_INDEX;
+            purpose = ModelStructure.SCHOOL_PRIMARY_PURPOSE_NAME;
+        } else if (segmentTypeIndex == BuildAccessibilities.HIGH_SCHOOL_ALT_INDEX)
+        {
+            purposeIndex = ModelStructure.SCHOOL_PRIMARY_PURPOSE_INDEX;
+            purpose = ModelStructure.SCHOOL_PRIMARY_PURPOSE_NAME;
+        } else if (segmentTypeIndex == BuildAccessibilities.UNIV_TYPICAL_ALT_INDEX)
+        {
+            purposeIndex = ModelStructure.UNIVERSITY_PRIMARY_PURPOSE_INDEX;
+            purpose = ModelStructure.UNIVERSITY_PRIMARY_PURPOSE_NAME;
+        } else if (segmentTypeIndex == BuildAccessibilities.UNIV_NONTYPICAL_ALT_INDEX)
+        {
+            purposeIndex = ModelStructure.UNIVERSITY_PRIMARY_PURPOSE_INDEX;
+            purpose = ModelStructure.UNIVERSITY_PRIMARY_PURPOSE_NAME;
+        }
+
+        // create a temporary tour to use to calculate mode choice logsum
+        Tour mcLogsumTour = new Tour(person, 0, purposeIndex);
+        mcLogsumTour.setTourPurpose(purpose);
+        mcLogsumTour.setTourOrigMgra(household.getHhMgra());
+        mcLogsumTour.setTourDestMgra(sampleDestMgra);
+        mcLogsumTour.setTourDepartPeriod(Person.DEFAULT_MANDATORY_START_PERIOD);
+        mcLogsumTour.setTourArrivePeriod(Person.DEFAULT_MANDATORY_END_PERIOD);
+
+        String choiceModelDescription = "";
+        String decisionMakerLabel = "";
+
+        if (household.getDebugChoiceModels())
+        {
+            dcManLogger.info("");
+            dcManLogger.info("");
+            choiceModelDescription = "location choice logsum for segmentTypeIndex="
+                    + segmentTypeIndex + ", temp tour PurposeIndex=" + purposeIndex;
+            decisionMakerLabel = "HHID: " + household.getHhId() + ", PersNum: "
+                    + person.getPersonNum();
+            household.logPersonObject(choiceModelDescription + ", " + decisionMakerLabel,
+                    dcManLogger, person);
+        }
+
+        double logsum = -1;
+        try
+        {
+            logsum = mcModel.getModeChoiceLogsum(household, person, mcLogsumTour, dcManLogger,
+                    choiceModelDescription, decisionMakerLabel);
+        } catch (Exception e)
+        {
+            choiceModelDescription = "location choice logsum for segmentTypeIndex="
+                    + segmentTypeIndex + ", temp tour PurposeIndex=" + purposeIndex;
+            decisionMakerLabel = "HHID: " + household.getHhId() + ", PersNum: "
+                    + person.getPersonNum();
+            logger.fatal("exception caught calculating ModeChoiceLogsum for usual work/school location choice.");
+            logger.fatal("choiceModelDescription = " + choiceModelDescription);
+            logger.fatal("decisionMakerLabel = " + decisionMakerLabel);
+            e.printStackTrace();
+            System.exit(-1);
+        }
+
+        return logsum;
+    }
+
+    public int getModelIndex()
+    {
+        return modelIndex;
+    }
+
+    public void setDcSizeObject(DestChoiceSize dcSizeObj)
+    {
+        this.dcSizeObj = dcSizeObj;
+    }
+
+    public long getSoaRunTime()
+    {
+        return soaRunTime;
+    }
+
+    public void resetSoaRunTime()
+    {
+        soaRunTime = 0;
+    }
+
 }