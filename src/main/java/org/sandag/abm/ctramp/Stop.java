package org.sandag.abm.ctramp;

import java.io.Serializable;
import org.apache.log4j.Logger;

public class Stop
        implements Serializable
{

	static final byte STOP_TYPE_PICKUP = 1;
	static final byte STOP_TYPE_DROPOFF = 2;
	static final byte STOP_TYPE_OTHER = 3;
    int     id;
    int     orig;
    int     dest;
    int     park;
    int     mode;
    private float   modeLogsum;
    
    int     stopPeriod;
    int     boardTap;
    int     alightTap;
    boolean inbound;
    private int escorteePnumOrig;
    private byte escortStopTypeOrig;
    private int escorteePnumDest;
    private byte escortStopTypeDest;

    String  origPurpose;
    String  destPurpose;
    int     stopPurposeIndex;

    Tour    parentTour;

    public Stop(Tour parentTour, String origPurpose, String destPurpose, int id, boolean inbound,
            int stopPurposeIndex)
    {
        this.parentTour = parentTour;
        this.origPurpose = origPurpose;
        this.destPurpose = destPurpose;
        this.stopPurposeIndex = stopPurposeIndex;
        this.id = id;
        this.inbound = inbound;
    }

    public void setOrig(int orig)
    {
        this.orig = orig;
    }

    public void setDest(int dest)
    {
        this.dest = dest;
    }

    public void setPark(int park)
    {
        this.park = park;
    }

    public void setMode(int mode)
    {
        this.mode = mode;
    }

    public void setBoardTap(int tap)
    {
        boardTap = tap;
    }

    public void setAlightTap(int tap)
    {
        alightTap = tap;
    }

    public void setStopPeriod(int period)
    {
        stopPeriod = period;
    }

    public int getOrig()
    {
        return orig;
    }

    public int getDest()
    {
        return dest;
    }

    public int getPark()
    {
        return park;
    }

    public String getOrigPurpose()
    {
        return origPurpose;
    }

    public String getDestPurpose()
    {
        return destPurpose;
    }

    public void setOrigPurpose(String purpose)
    {
        origPurpose=purpose;
    }
    public void setDestPurpose(String purpose){
        destPurpose = purpose;
    }
    public int getStopPurposeIndex()
    {
        return stopPurposeIndex;
    }

    public int getMode()
    {
        return mode;
    }

    public int getBoardTap()
    {
        return boardTap;
    }

    public int getAlightTap()
    {
        return alightTap;
    }

    public int getStopPeriod()
    {
        return stopPeriod;
    }

    public Tour getTour()
    {
        return parentTour;
    }

    public boolean isInboundStop()
    {
        return inbound;
    }

    public int getStopId()
    {
        return id;
    }

<<<<<<< HEAD
    public int getEscorteePnumOrig() {
		return escorteePnumOrig;
	}

	public void setEscorteePnumOrig(int escorteePnum) {
		this.escorteePnumOrig = escorteePnum;
	}

	public byte getEscortStopTypeOrig() {
		return escortStopTypeOrig;
	}

	public void setEscortStopTypeOrig(byte stopType) {
		this.escortStopTypeOrig = stopType;
	}

	public int getEscorteePnumDest() {
		return escorteePnumDest;
	}

	public void setEscorteePnumDest(int escorteePnum) {
		this.escorteePnumDest = escorteePnum;
	}

	public byte getEscortStopTypeDest() {
		return escortStopTypeDest;
	}
	
public void setEscortStopTypeDest(byte stopType) {
		this.escortStopTypeDest = stopType;
	}

    public void logStopObject(Logger logger, int totalChars)
=======
    public float getModeLogsum() {
		return modeLogsum;
	}

	public void setModeLogsum(float modeLogsum) {
		this.modeLogsum = modeLogsum;
	}

	public void logStopObject(Logger logger, int totalChars)
>>>>>>> df657456
    {

        String separater = "";
        for (int i = 0; i < totalChars; i++)
            separater += "-";

        Household.logHelper(logger, "stopId: ", id, totalChars);
        Household.logHelper(logger, "origPurpose: ", origPurpose, totalChars);
        Household.logHelper(logger, "destPurpose: ", destPurpose, totalChars);
        Household.logHelper(logger, "orig: ", orig, totalChars);
        Household.logHelper(logger, "dest: ", dest, totalChars);
        Household.logHelper(logger, "mode: ", mode, totalChars);
        Household.logHelper(logger, "direction: ", inbound ? "inbound" : "outbound", totalChars);
        Household.logHelper( logger, "stopPeriod: ", stopPeriod, totalChars );
        Household.logHelper( logger, "orig escort stop type: ",escortStopTypeOrig, totalChars);
        Household.logHelper( logger, "orig escortee pnum: ",escorteePnumOrig, totalChars);
        Household.logHelper( logger, "dest escort stop type: ",escortStopTypeDest, totalChars);
        Household.logHelper( logger, "dest escortee pnum: ",escorteePnumDest, totalChars);
        logger.info(separater);
        logger.info("");
        logger.info("");

    }

}<|MERGE_RESOLUTION|>--- conflicted
+++ resolved
@@ -150,7 +150,6 @@
         return id;
     }
 
-<<<<<<< HEAD
     public int getEscorteePnumOrig() {
 		return escorteePnumOrig;
 	}
@@ -179,12 +178,10 @@
 		return escortStopTypeDest;
 	}
 	
-public void setEscortStopTypeDest(byte stopType) {
+    public void setEscortStopTypeDest(byte stopType) {
 		this.escortStopTypeDest = stopType;
 	}
 
-    public void logStopObject(Logger logger, int totalChars)
-=======
     public float getModeLogsum() {
 		return modeLogsum;
 	}
@@ -194,7 +191,6 @@
 	}
 
 	public void logStopObject(Logger logger, int totalChars)
->>>>>>> df657456
     {
 
         String separater = "";
