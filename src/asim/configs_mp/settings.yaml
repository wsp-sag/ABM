inherit_settings: settings.yaml

multiprocess: True
<<<<<<< HEAD
households_sample_size: 0
num_processes: 20
trace_hh_id:
chunk_training_mode: disabled

use_shadow_pricing: False
=======
households_sample_size: 200
num_processes: 10
trace_hh_id:
chunk_training_mode: disabled

use_shadow_pricing: True
>>>>>>> 7a223f07

# raise error if any sub-process fails without waiting for others to complete
# (Shadow pricing requires fail_fast setting in multiprocessing mode)
fail_fast: True

resume_after:

models:
  ### mp_init_proto_pop (single process)
  - initialize_proto_population # Separate step so proto tables can be split for multiprocess.
  ### mp_disaggregate_accessibility
  - compute_disaggregate_accessibility
  ### mp_initialize_hhs (single process)
  - initialize_landuse
  - initialize_households
  ### mp_accessibility
  - compute_accessibility
  ### mp_households
  - external_student_identification
  - external_worker_identification
  - external_school_location
  - external_workplace_location
  - school_location
  - workplace_location
  - work_from_home
  - auto_ownership_simulate
  - vehicle_type_choice
  - transponder_ownership
  - free_parking
  - telecommute_frequency
  - cdap_simulate
  - mandatory_tour_frequency
  - mandatory_tour_scheduling
  - school_escorting
<<<<<<< HEAD
  - joint_tour_frequency
  - external_joint_tour_identification
  - joint_tour_composition
=======
  - joint_tour_frequency_composition
  - external_joint_tour_identification
>>>>>>> 7a223f07
  - joint_tour_participation
  - joint_tour_destination
  - external_joint_tour_destination
  - joint_tour_scheduling
  - non_mandatory_tour_frequency
  - external_non_mandatory_identification
  - non_mandatory_tour_destination
  - external_non_mandatory_destination
  - non_mandatory_tour_scheduling
  - vehicle_allocation
  - tour_mode_choice_simulate
  - atwork_subtour_frequency
  - atwork_subtour_destination
  - atwork_subtour_scheduling
  - atwork_subtour_mode_choice
  - stop_frequency
  - trip_purpose
  - trip_destination
  - trip_purpose_and_destination
  - trip_scheduling
  - trip_mode_choice
<<<<<<< HEAD
=======
  - parking_location
>>>>>>> 7a223f07
  ### mp_summarize (single process)
  - write_data_dictionary
  - track_skim_usage
  - write_trip_matrices
  - write_tables


multiprocess_steps:
  - name: mp_init_proto_pop
    begin: initialize_proto_population
  - name: mp_disaggregate_accessibility
    begin: compute_disaggregate_accessibility
    slice:
      tables:
        - proto_households
        - proto_persons
        - proto_tours
  - name: mp_initialize_hhs
    begin: initialize_landuse
  - name: mp_accessibility
    begin: compute_accessibility
    num_processes: 16
    slice:
      tables:
        - accessibility
      except: True  # this is needed so landuse (i.e. destinations) doesn't get split
  - name: mp_households
    begin: external_student_identification
    slice:
      tables:
        - households
        - persons
  - name: mp_summarize
    begin: write_data_dictionary<|MERGE_RESOLUTION|>--- conflicted
+++ resolved
@@ -1,21 +1,12 @@
 inherit_settings: settings.yaml
 
 multiprocess: True
-<<<<<<< HEAD
 households_sample_size: 0
 num_processes: 20
 trace_hh_id:
 chunk_training_mode: disabled
 
-use_shadow_pricing: False
-=======
-households_sample_size: 200
-num_processes: 10
-trace_hh_id:
-chunk_training_mode: disabled
-
 use_shadow_pricing: True
->>>>>>> 7a223f07
 
 # raise error if any sub-process fails without waiting for others to complete
 # (Shadow pricing requires fail_fast setting in multiprocessing mode)
@@ -50,14 +41,8 @@
   - mandatory_tour_frequency
   - mandatory_tour_scheduling
   - school_escorting
-<<<<<<< HEAD
-  - joint_tour_frequency
-  - external_joint_tour_identification
-  - joint_tour_composition
-=======
   - joint_tour_frequency_composition
   - external_joint_tour_identification
->>>>>>> 7a223f07
   - joint_tour_participation
   - joint_tour_destination
   - external_joint_tour_destination
@@ -79,10 +64,7 @@
   - trip_purpose_and_destination
   - trip_scheduling
   - trip_mode_choice
-<<<<<<< HEAD
-=======
   - parking_location
->>>>>>> 7a223f07
   ### mp_summarize (single process)
   - write_data_dictionary
   - track_skim_usage
